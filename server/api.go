--- conflicted
+++ resolved
@@ -443,7 +443,24 @@
 	return nil
 }
 
-<<<<<<< HEAD
+func (p *Plugin) checkAPIRateLimits(userID string) error {
+	p.apiLimitersMut.RLock()
+	limiter := p.apiLimiters[userID]
+	p.apiLimitersMut.RUnlock()
+	if limiter == nil {
+		limiter = rate.NewLimiter(1, 10)
+		p.apiLimitersMut.Lock()
+		p.apiLimiters[userID] = limiter
+		p.apiLimitersMut.Unlock()
+	}
+
+	if !limiter.Allow() {
+		return fmt.Errorf(`{"message": "too many requests", "status_code": %d}`, http.StatusTooManyRequests)
+	}
+
+	return nil
+}
+
 type Agenda struct {
 	Title string        `json:"title"`
 	Items []*AgendaItem `json:"items"`
@@ -577,24 +594,6 @@
 	if _, err := w.Write(resBytes); err != nil {
 		p.LogError(err.Error())
 	}
-=======
-func (p *Plugin) checkAPIRateLimits(userID string) error {
-	p.apiLimitersMut.RLock()
-	limiter := p.apiLimiters[userID]
-	p.apiLimitersMut.RUnlock()
-	if limiter == nil {
-		limiter = rate.NewLimiter(1, 10)
-		p.apiLimitersMut.Lock()
-		p.apiLimiters[userID] = limiter
-		p.apiLimitersMut.Unlock()
-	}
-
-	if !limiter.Allow() {
-		return fmt.Errorf(`{"message": "too many requests", "status_code": %d}`, http.StatusTooManyRequests)
-	}
-
-	return nil
->>>>>>> 98fcdd30
 }
 
 func (p *Plugin) ServeHTTP(c *plugin.Context, w http.ResponseWriter, r *http.Request) {
@@ -679,13 +678,13 @@
 			return
 		}
 
-<<<<<<< HEAD
 		if matches := agendaAddRE.FindStringSubmatch(r.URL.Path); len(matches) == 2 {
 			p.handleAddAgendaItem(w, r, matches[1])
-=======
+			return
+		}
+
 		if r.URL.Path == "/telemetry/track" {
 			p.handleTrackEvent(w, r)
->>>>>>> 98fcdd30
 			return
 		}
 	}
