--- conflicted
+++ resolved
@@ -26,15 +26,12 @@
 	ICEHostOverride string
 	// UDP port used by the RTC server to listen to.
 	UDPServerPort *int
-<<<<<<< HEAD
+	// The URL to a running RTCD service instance that should host the calls.
+	// When set (non empty) all calls will be handled by the external service.
+	RTCDServiceURL string
 	// A comma separated list of user IDs that should be allowed to run the
 	// "/call recording" command.
 	AllowedRecordingUsers string
-=======
-	// The URL to a running RTCD service instance that should host the calls.
-	// When set (non empty) all calls will be handled by the external service.
-	RTCDServiceURL string
->>>>>>> 64cf3587
 
 	clientConfig
 }
