import React from 'react';
import ReactDOM from 'react-dom';
import {IntlProvider} from 'react-intl';
import {Provider} from 'react-redux';

import {Store} from 'plugin/types/mattermost-webapp';
import {Theme} from 'mattermost-redux/types/themes';
import {UserProfile} from '@mattermost/types/users';
import {Client4} from 'mattermost-redux/client';
import {ChannelTypes} from 'mattermost-redux/action_types';
import {getCurrentUserId} from 'mattermost-webapp/packages/mattermost-redux/src/selectors/entities/users';
import {getCurrentUserLocale} from 'mattermost-redux/selectors/entities/i18n';

import {WebSocketMessage} from '@mattermost/types/websocket';

import {getProfilesByIds, getPluginPath, fetchTranslationsFile} from 'plugin/utils';
import {logErr} from 'plugin/log';
import {pluginId} from 'plugin/manifest';
import {voiceConnectedProfilesInChannel} from 'plugin/selectors';
import {VOICE_CHANNEL_USER_CONNECTED} from 'src/action_types';
import {UserConnectedData, WebsocketEventData} from 'src/types/types';

import recordingReducer from 'src/recording/reducers';

import init from '../init';

import RecordingView from './components/recording_view';

import {
    RECEIVED_CALL_PROFILE_IMAGES,
} from './action_types';

async function fetchProfileImages(profiles: UserProfile[]) {
    const profileImages: {[userID: string]: string} = {};
    const promises = [];
    for (const profile of profiles) {
        promises.push(
            fetch(`${getPluginPath()}/bot/users/${profile.id}/image`,
                Client4.getOptions({method: 'get'})).then((res) => {
                if (!res.ok) {
                    throw new Error('fetch failed');
                }
                return res.blob();
            }).then((data) => {
                profileImages[profile.id] = URL.createObjectURL(data);
            }).catch((err) => {
                logErr(err);
            }));
    }
    await Promise.all(promises);
    return profileImages;
}

async function initRecordingStore(store: Store, channelID: string) {
    const channel = await Client4.doFetch(
        `${getPluginPath()}/bot/channels/${channelID}`,
        {method: 'get'},
    );

    store.dispatch(
        {
            type: ChannelTypes.RECEIVED_CHANNEL,
            data: channel,
        },
    );
}

async function initRecording(store: Store, theme: Theme, channelID: string) {
    await store.dispatch({
        type: VOICE_CHANNEL_USER_CONNECTED,
        data: {
            channelID,
            userID: getCurrentUserId(store.getState()),
            currentUserID: getCurrentUserId(store.getState()),
        },
    });

    const profiles = voiceConnectedProfilesInChannel(store.getState(), channelID);

    if (profiles?.length > 0) {
        store.dispatch({
            type: RECEIVED_CALL_PROFILE_IMAGES,
            data: {
                channelID,
                profileImages: await fetchProfileImages(profiles),
            },
        });
    }

<<<<<<< HEAD
    const rootEl = document.querySelector(':root') as HTMLElement;
    rootEl?.style.setProperty('--calls-bg', 'black');
    rootEl?.style.setProperty('--calls-bg-rgb', '0, 0, 0');
=======
    const locale = getCurrentUserLocale(store.getState()) || 'en';
    let messages;
    if (locale !== 'en') {
        try {
            messages = await fetchTranslationsFile(locale);
        } catch (err) {
            logErr('failed to fetch translations files', err);
        }
    }
>>>>>>> 3d21c275

    ReactDOM.render(
        <Provider store={store}>
            <IntlProvider
                locale={locale}
                key={locale}
                defaultLocale='en'
                messages={messages}
            >
                <RecordingView/>
            </IntlProvider>
        </Provider>,
        document.getElementById('root'),
    );
}

async function wsHandlerRecording(store: Store, ev: WebSocketMessage<WebsocketEventData>) {
    switch (ev.event) {
    case `custom_${pluginId}_user_connected`: {
        const profiles = await getProfilesByIds(store.getState(), [(ev.data as UserConnectedData).userID]);
        store.dispatch({
            type: RECEIVED_CALL_PROFILE_IMAGES,
            data: {
                channelID: ev.broadcast.channel_id,
                profileImages: await fetchProfileImages(profiles),
            },
        });
        break;
    }
    default:
        break;
    }
}

function deinitRecording() {
    window.callsClient?.destroy();
    delete window.callsClient;
}

init({
    name: 'recording',
    reducer: recordingReducer,
    initStore: initRecordingStore,
    initCb: initRecording,
    wsHandler: wsHandlerRecording,
    closeCb: deinitRecording,
});<|MERGE_RESOLUTION|>--- conflicted
+++ resolved
@@ -87,11 +87,10 @@
         });
     }
 
-<<<<<<< HEAD
     const rootEl = document.querySelector(':root') as HTMLElement;
     rootEl?.style.setProperty('--calls-bg', 'black');
     rootEl?.style.setProperty('--calls-bg-rgb', '0, 0, 0');
-=======
+
     const locale = getCurrentUserLocale(store.getState()) || 'en';
     let messages;
     if (locale !== 'en') {
@@ -101,7 +100,6 @@
             logErr('failed to fetch translations files', err);
         }
     }
->>>>>>> 3d21c275
 
     ReactDOM.render(
         <Provider store={store}>
