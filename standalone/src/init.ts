// CSS
import 'mattermost-webapp/sass/styles.scss';
import 'mattermost-webapp/components/widgets/menu/menu.scss';
import 'mattermost-webapp/components/widgets/menu/menu_group.scss';
import 'mattermost-webapp/components/widgets/menu/menu_header.scss';
import 'mattermost-webapp/components/widgets/menu/menu_wrapper.scss';
import 'mattermost-webapp/components/widgets/menu/menu_items/menu_item.scss';
import '@mattermost/compass-icons/css/compass-icons.css';

import {
    CallChannelState,
    CallHostChangedData,
    CallRecordingStateData,
    CallStartData,
    EmptyData,
    HelloData,
    UserConnectedData,
    UserDisconnectedData,
    UserDismissedNotification,
    UserMutedUnmutedData,
    UserRaiseUnraiseHandData,
    UserReactionData,
    UserScreenOnOffData,
    UserState,
    UserVoiceOnOffData,
    WebsocketEventData,
} from '@calls/common/lib/types';
import {WebSocketMessage} from '@mattermost/types/websocket';
import {setServerVersion} from 'mattermost-redux/actions/general';
import {getMyPreferences} from 'mattermost-redux/actions/preferences';
import {getMyTeamMembers, getMyTeams} from 'mattermost-redux/actions/teams';
import {getMe} from 'mattermost-redux/actions/users';
import {Client4} from 'mattermost-redux/client';
import {getChannel} from 'mattermost-redux/selectors/entities/channels';
import {getConfig} from 'mattermost-redux/selectors/entities/general';
import {getTheme} from 'mattermost-redux/selectors/entities/preferences';
import configureStore from 'mattermost-redux/store';
import {Theme} from 'mattermost-redux/types/themes';
import {
    VOICE_CHANNEL_CALL_START,
    VOICE_CHANNEL_PROFILES_CONNECTED,
    VOICE_CHANNEL_ROOT_POST,
    VOICE_CHANNEL_USER_SCREEN_ON,
    VOICE_CHANNEL_USERS_CONNECTED,
    VOICE_CHANNEL_USERS_CONNECTED_STATES,
} from 'plugin/action_types';
import {getCallsConfig} from 'plugin/actions';
import CallsClient from 'plugin/client';
import {
    logDebug,
    logErr,
} from 'plugin/log';
import {pluginId} from 'plugin/manifest';
import reducer from 'plugin/reducers';
import {callsConfig, iceServers, needsTURNCredentials} from 'plugin/selectors';
import {Store} from 'plugin/types/mattermost-webapp';
import {
    getPluginPath,
    getProfilesByIds,
    getWSConnectionURL,
} from 'plugin/utils';
import {
    handleCallEnd,
    handleCallHostChanged,
    handleCallRecordingState,
    handleCallStart,
    handleUserConnected,
    handleUserDisconnected,
    handleUserDismissedNotification,
    handleUserMuted,
    handleUserRaisedHand,
    handleUserReaction,
    handleUserScreenOff,
    handleUserScreenOn,
    handleUserUnmuted,
    handleUserUnraisedHand,
    handleUserVoiceOff,
    handleUserVoiceOn,
} from 'plugin/websocket_handlers';
import {Reducer} from 'redux';
<<<<<<< HEAD
import {CallActions, CallsClientConfig, CurrentCallData, CurrentCallDataDefault} from 'src/types/types';
=======
import {CallActions, CurrentCallData, CurrentCallDataDefault, CallsClientConfig, CallsClientJoinData} from 'src/types/types';
>>>>>>> a1ee1ea5

import {
    getCallID,
    getCallTitle,
    getRootID,
<<<<<<< HEAD
    getToken,
=======
    getJobID,
>>>>>>> a1ee1ea5
} from './common';
import {applyTheme} from './theme_utils';

function setBasename() {
    const idx = window.location.pathname.indexOf('/plugins/');
    if (idx > 0) {
        window.basename = window.location.pathname.slice(0, idx);
    }
}

function connectCall(
    joinData: CallsClientJoinData,
    clientConfig: CallsClientConfig,
    wsEventHandler: (ev: WebSocketMessage<WebsocketEventData>) => void,
    closeCb?: (err?: Error) => void,
) {
    try {
        if (window.callsClient) {
            logErr('calls client is already initialized');
            return;
        }

        window.callsClient = new CallsClient(clientConfig);
        window.currentCallData = CurrentCallDataDefault;

        window.callsClient.on('close', (err?: Error) => {
            if (closeCb) {
                closeCb(err);
            }
        });

        window.callsClient.init(joinData).then(() => {
            window.callsClient?.ws?.on('event', wsEventHandler);
        }).catch((err: Error) => {
            logErr(err);
            if (closeCb) {
                closeCb(err);
            }
        });
    } catch (err) {
        logErr(err);
        if (closeCb) {
            closeCb();
        }
    }
}

async function fetchChannelData(store: Store, channelID: string) {
    const resp = await Client4.doFetch<CallChannelState>(
        `${getPluginPath()}/${channelID}`,
        {method: 'get'},
    );

    if (!resp.call) {
        // This is expected if the client is starting the call.
        return;
    }

    store.dispatch({
        type: VOICE_CHANNEL_USERS_CONNECTED,
        data: {
            users: resp.call.users,
            channelID,
        },
    });

    store.dispatch({
        type: VOICE_CHANNEL_ROOT_POST,
        data: {
            channelID,
            rootPost: resp.call.thread_id,
        },
    });

    store.dispatch({
        type: VOICE_CHANNEL_USER_SCREEN_ON,
        data: {
            channelID,
            userID: resp.call.screen_sharing_id,
        },
    });

    store.dispatch({
        type: VOICE_CHANNEL_CALL_START,
        data: {
            ID: resp.call.id,
            channelID: resp.channel_id,
            startAt: resp.call.start_at,
            ownerID: resp.call.owner_id,
            hostID: resp.call.host_id,
            dismissedNotification: resp.call.dismissed_notification || {},
        },
    });

    if (resp.call.users.length > 0) {
        store.dispatch({
            type: VOICE_CHANNEL_PROFILES_CONNECTED,
            data: {
                profiles: await getProfilesByIds(store.getState(), resp.call.users),
                channelID,
            },
        });

        const userStates: Record<string, UserState> = {};
        const users = resp.call.users || [];
        const states = resp.call.states || [];
        for (let i = 0; i < users.length; i++) {
            userStates[users[i]] = {...states[i], id: users[i], voice: false};
        }
        store.dispatch({
            type: VOICE_CHANNEL_USERS_CONNECTED_STATES,
            data: {
                states: userStates,
                channelID,
            },
        });
    }
}

type InitConfig = {
    name: string,
    initCb: (store: Store, theme: Theme, channelID: string) => void,
    closeCb?: () => void,
    reducer?: Reducer,
    wsHandler?: (store: Store, ev: WebSocketMessage<WebsocketEventData>) => void,
    initStore?: (store: Store, channelID: string) => Promise<void>,
};

export default async function init(cfg: InitConfig) {
    setBasename();
    const initStartTime = performance.now();

    const storeKey = `plugins-${pluginId}`;
    const storeConfig = {
        appReducers: {
            [storeKey]: reducer,
        },
    };
    if (cfg.reducer) {
        storeConfig.appReducers[`${storeKey}-${cfg.name}`] = cfg.reducer;
    }
    const store = configureStore(storeConfig);

    const channelID = getCallID();
    if (!channelID) {
        logErr('invalid call id');
        return;
    }

    const joinData = {
        channelID,
        title: getCallTitle(),
        threadID: getRootID(),
        jobID: getJobID(),
    };

    // Setting the base URL if present, in case MM is running under a subpath.
    if (window.basename) {
        Client4.setUrl(window.basename);
    }
    Client4.setToken(getToken());

    // initialize some basic state.
    await Promise.all([
        getMe()(store.dispatch, store.getState),
        getMyPreferences()(store.dispatch, store.getState),
        getMyTeams()(store.dispatch, store.getState),
        getMyTeamMembers()(store.dispatch, store.getState),
    ]);

    if (cfg.initStore) {
        await cfg.initStore(store, channelID);
    }

    const channel = getChannel(store.getState(), channelID);
    if (!channel) {
        logErr('channel not found');
        return;
    }

    try {
        await Promise.all([
            fetchChannelData(store, channelID),
            store.dispatch(getCallsConfig()),
        ]);
    } catch (err) {
        throw new Error(`failed to fetch channel data: ${err}`);
    }

    const iceConfigs = [...iceServers(store.getState())];
    if (needsTURNCredentials(store.getState())) {
        logDebug('turn credentials needed');
        const configs = await Client4.doFetch<RTCIceServer[]>(
            `${getPluginPath()}/turn-credentials`,
            {method: 'get'},
        );
        iceConfigs.push(...configs);
    }

    const clientConfig = {
        wsURL: getWSConnectionURL(getConfig(store.getState())),
        iceServers: iceConfigs,
        authToken: getToken(),
        simulcast: callsConfig(store.getState()).EnableSimulcast,
    };

    connectCall(joinData, clientConfig, (ev) => {
        switch (ev.event) {
        case 'hello':
            store.dispatch(setServerVersion((ev.data as HelloData).server_version));
            break;
        case `custom_${pluginId}_call_start`:
            handleCallStart(store, ev as WebSocketMessage<CallStartData>);
            break;
        case `custom_${pluginId}_call_end`:
            handleCallEnd(store, ev as WebSocketMessage<EmptyData>);
            break;
        case `custom_${pluginId}_user_connected`:
            handleUserConnected(store, ev as WebSocketMessage<UserConnectedData>);
            break;
        case `custom_${pluginId}_user_disconnected`:
            handleUserDisconnected(store, ev as WebSocketMessage<UserDisconnectedData>);
            break;
        case `custom_${pluginId}_user_voice_on`:
            handleUserVoiceOn(store, ev as WebSocketMessage<UserVoiceOnOffData>);
            break;
        case `custom_${pluginId}_user_voice_off`:
            handleUserVoiceOff(store, ev as WebSocketMessage<UserVoiceOnOffData>);
            break;
        case `custom_${pluginId}_user_screen_on`:
            handleUserScreenOn(store, ev as WebSocketMessage<UserScreenOnOffData>);
            break;
        case `custom_${pluginId}_user_screen_off`:
            handleUserScreenOff(store, ev as WebSocketMessage<UserScreenOnOffData>);
            break;
        case `custom_${pluginId}_user_muted`:
            handleUserMuted(store, ev as WebSocketMessage<UserMutedUnmutedData>);
            break;
        case `custom_${pluginId}_user_unmuted`:
            handleUserUnmuted(store, ev as WebSocketMessage<UserMutedUnmutedData>);
            break;
        case `custom_${pluginId}_user_raise_hand`:
            handleUserRaisedHand(store, ev as WebSocketMessage<UserRaiseUnraiseHandData>);
            break;
        case `custom_${pluginId}_user_unraise_hand`:
            handleUserUnraisedHand(store, ev as WebSocketMessage<UserRaiseUnraiseHandData>);
            break;
        case `custom_${pluginId}_call_host_changed`:
            handleCallHostChanged(store, ev as WebSocketMessage<CallHostChangedData>);
            break;
        case `custom_${pluginId}_user_reacted`:
            handleUserReaction(store, ev as WebSocketMessage<UserReactionData>);
            break;
        case `custom_${pluginId}_call_recording_state`:
            handleCallRecordingState(store, ev as WebSocketMessage<CallRecordingStateData>);
            break;
        case `custom_${pluginId}_user_dismissed_notification`:
            handleUserDismissedNotification(store, ev as WebSocketMessage<UserDismissedNotification>);
            break;
        default:
        }

        if (cfg.wsHandler) {
            cfg.wsHandler(store, ev);
        }
    }, cfg.closeCb);

    const theme = getTheme(store.getState());
    applyTheme(theme);

    try {
        await cfg.initCb(store, theme, channelID);
    } catch (err) {
        window.callsClient?.destroy();
        throw new Error(`initCb failed: ${err}`);
    }

    logDebug(`${cfg.name} init completed in ${Math.round(performance.now() - initStartTime)}ms`);
}

declare global {
    interface Window {
        callsClient?: CallsClient,
        webkitAudioContext: AudioContext,
        basename: string,
        desktop: {
            version?: string | null;
        },
        screenSharingTrackId: string,
        currentCallData?: CurrentCallData,
        callActions?: CallActions,
    }

    interface HTMLVideoElement {
        webkitRequestFullscreen: () => void,
        msRequestFullscreen: () => void,
        mozRequestFullscreen: () => void,
    }

    interface CanvasRenderingContext2D {
        webkitBackingStorePixelRatio: number,
        mozBackingStorePixelRatio: number,
        msBackingStorePixelRatio: number,
        oBackingStorePixelRatio: number,
        backingStorePixelRatio: number,
    }

    // fix for a type problem in webapp as of 6dcac2
    type DeepPartial<T> = {
        [P in keyof T]?: DeepPartial<T[P]>;
    }
}<|MERGE_RESOLUTION|>--- conflicted
+++ resolved
@@ -78,21 +78,14 @@
     handleUserVoiceOn,
 } from 'plugin/websocket_handlers';
 import {Reducer} from 'redux';
-<<<<<<< HEAD
-import {CallActions, CallsClientConfig, CurrentCallData, CurrentCallDataDefault} from 'src/types/types';
-=======
-import {CallActions, CurrentCallData, CurrentCallDataDefault, CallsClientConfig, CallsClientJoinData} from 'src/types/types';
->>>>>>> a1ee1ea5
+import {CallActions, CallsClientConfig, CallsClientJoinData, CurrentCallData, CurrentCallDataDefault} from 'src/types/types';
 
 import {
     getCallID,
     getCallTitle,
+    getJobID,
     getRootID,
-<<<<<<< HEAD
     getToken,
-=======
-    getJobID,
->>>>>>> a1ee1ea5
 } from './common';
 import {applyTheme} from './theme_utils';
 
