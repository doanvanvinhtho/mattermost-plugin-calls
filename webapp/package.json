{
  "private": true,
  "scripts": {
    "build": "webpack --mode=production",
    "build:watch": "webpack --mode=production --watch",
    "debug": "webpack --mode=none",
    "debug:watch": "webpack --mode=development --watch",
    "lint": "eslint --ignore-pattern node_modules --ignore-pattern dist --ext .js --ext .jsx --ext tsx --ext ts . --quiet --cache",
    "fix": "eslint --ignore-pattern node_modules --ignore-pattern dist --ext .js --ext .jsx --ext tsx --ext ts . --quiet --fix --cache",
    "test": "jest --forceExit --detectOpenHandles --verbose",
    "test:watch": "jest --watch",
    "test-ci": "jest --forceExit --detectOpenHandles --maxWorkers=2",
    "check-types": "tsc",
    "extract": "formatjs extract 'src/**/*.{ts,tsx}' --ignore 'src/**/*.d.ts' --out-file i18n/temp.json --id-interpolation-pattern '[sha512:contenthash:base64:6]' && formatjs compile 'i18n/temp.json' --out-file i18n/en.json && rm i18n/temp.json"
  },
  "devDependencies": {
    "@babel/core": "7.16.0",
    "@babel/plugin-proposal-class-properties": "7.16.0",
    "@babel/plugin-proposal-object-rest-spread": "7.16.0",
    "@babel/plugin-proposal-optional-chaining": "7.14.5",
    "@babel/plugin-syntax-dynamic-import": "7.8.3",
    "@babel/preset-env": "7.16.4",
    "@babel/preset-react": "7.16.0",
    "@babel/preset-typescript": "7.16.0",
<<<<<<< HEAD
    "@types/debounce": "1.2.1",
    "@types/jest": "27.0.2",
    "@types/lodash": "4.14.182",
    "@types/luxon": "2.0.9",
=======
    "@formatjs/cli": "5.0.7",
    "@types/jest": "27.0.2",
    "@types/lodash": "4.14.182",
    "@types/luxon": "2.3.1",
>>>>>>> 98fcdd30
    "@types/node": "16.3.1",
    "@types/qs": "6.9.7",
    "@types/react": "16.9.49",
    "@types/react-beautiful-dnd": "13.1.2",
    "@types/react-bootstrap": "0.32.26",
    "@types/react-dom": "16.9.8",
    "@types/react-intl": "3.0.0",
    "@types/react-redux": "7.1.21",
<<<<<<< HEAD
    "@types/react-router-dom": "5.3.2",
    "@types/react-select": "3.1.2",
=======
    "@types/react-router-dom": "5.3.3",
>>>>>>> 98fcdd30
    "@types/shallow-equals": "1.0.0",
    "@types/simple-peer": "9.11.3",
    "@types/styled-components": "5.1.25",
    "@typescript-eslint/eslint-plugin": "4.33.0",
    "@typescript-eslint/parser": "4.33.0",
    "babel-eslint": "10.1.0",
    "babel-loader": "8.2.3",
    "babel-plugin-formatjs": "10.3.7",
    "babel-plugin-styled-components": "2.0.6",
    "babel-plugin-typescript-to-proptypes": "2.0.0",
    "css-loader": "5.2.6",
    "eslint": "7.31.0",
    "eslint-import-resolver-webpack": "0.13.1",
    "eslint-plugin-formatjs": "2.17.6",
    "eslint-plugin-import": "2.23.4",
    "eslint-plugin-react": "7.24.0",
    "eslint-plugin-react-hooks": "4.3.0",
    "file-loader": "6.2.0",
    "jest": "27.0.6",
    "jest-canvas-mock": "2.3.1",
    "jest-junit": "12.2.0",
<<<<<<< HEAD
    "react-beautiful-dnd": "13.1.0",
=======
    "luxon": "2.3.1",
>>>>>>> 98fcdd30
    "mattermost-webapp": "github:mattermost/mattermost-webapp#6dcac2993000139f19c1b018f7fa6b9266973918",
    "process": "0.11.10",
    "react-intl": "5.20.12",
    "redux-thunk": "2.4.1",
    "sass-loader": "12.1.0",
    "style-loader": "3.0.0",
    "webpack": "5.41.1",
    "webpack-cli": "4.7.2"
  },
  "dependencies": {
<<<<<<< HEAD
    "@floating-ui/react-dom-interactions": "0.6.3",
=======
>>>>>>> 98fcdd30
    "@mattermost/types": "6.7.0-0",
    "@msgpack/msgpack": "2.7.1",
    "axios": "0.21.4",
    "chrono-node": "2.3.5",
    "core-js": "3.21.1",
    "debounce": "1.2.1",
    "luxon": "2.3.1",
    "pako": "2.0.4",
    "parse-duration": "1.0.2",
    "qs": "6.10.2",
    "react": "16.13.1",
    "react-select": "3.2.0",
    "react-redux": "7.2.4",
<<<<<<< HEAD
    "react-use": "17.3.2",
=======
    "react-router-dom": "5.2.0",
>>>>>>> 98fcdd30
    "redux": "4.1.0",
    "semver-parser": "4.0.0",
    "styled-components": "5.3.5",
    "typescript": "4.3.4"
  },
  "jest": {
    "testPathIgnorePatterns": [
      "/node_modules/",
      "/non_npm_dependencies/"
    ],
    "clearMocks": true,
    "collectCoverageFrom": [
      "src/**/*.{js,jsx}"
    ],
    "coverageReporters": [
      "lcov",
      "text-summary"
    ],
    "moduleNameMapper": {
      "^.+\\.(jpg|jpeg|png|gif|eot|otf|webp|svg|ttf|woff|woff2|mp4|webm|wav|mp3|m4a|aac|oga)$": "identity-obj-proxy",
      "^.+\\.(css|less|scss)$": "identity-obj-proxy",
      "^.*i18n.*\\.(json)$": "<rootDir>/tests/i18n_mock.json",
      "^bundle-loader\\?lazy\\!(.*)$": "$1",
      "^@mattermost/types/(.*)$": "<rootDir>/node_modules/@mattermost/types/lib/$1",
      "^mattermost-redux(.*)$": "<rootDir>/node_modules/mattermost-webapp/packages/mattermost-redux/src$1",
      "^reselect": "<rootDir>/node_modules/mattermost-webapp/packages/reselect/src"
    },
    "moduleDirectories": [
      "",
      "node_modules",
      "non_npm_dependencies"
    ],
    "reporters": [
      "default",
      "jest-junit"
    ],
    "transformIgnorePatterns": [
      "node_modules/(?!react-native|react-router|mattermost-webapp)"
    ],
    "setupFiles": [
      "jest-canvas-mock"
    ],
    "setupFilesAfterEnv": [
      "<rootDir>/tests/setup.js"
    ],
    "testURL": "http://localhost:8065",
    "testEnvironment": "jsdom"
  }
}<|MERGE_RESOLUTION|>--- conflicted
+++ resolved
@@ -22,31 +22,17 @@
     "@babel/preset-env": "7.16.4",
     "@babel/preset-react": "7.16.0",
     "@babel/preset-typescript": "7.16.0",
-<<<<<<< HEAD
-    "@types/debounce": "1.2.1",
-    "@types/jest": "27.0.2",
-    "@types/lodash": "4.14.182",
-    "@types/luxon": "2.0.9",
-=======
     "@formatjs/cli": "5.0.7",
     "@types/jest": "27.0.2",
     "@types/lodash": "4.14.182",
     "@types/luxon": "2.3.1",
->>>>>>> 98fcdd30
     "@types/node": "16.3.1",
-    "@types/qs": "6.9.7",
     "@types/react": "16.9.49",
-    "@types/react-beautiful-dnd": "13.1.2",
     "@types/react-bootstrap": "0.32.26",
     "@types/react-dom": "16.9.8",
     "@types/react-intl": "3.0.0",
     "@types/react-redux": "7.1.21",
-<<<<<<< HEAD
-    "@types/react-router-dom": "5.3.2",
-    "@types/react-select": "3.1.2",
-=======
     "@types/react-router-dom": "5.3.3",
->>>>>>> 98fcdd30
     "@types/shallow-equals": "1.0.0",
     "@types/simple-peer": "9.11.3",
     "@types/styled-components": "5.1.25",
@@ -68,11 +54,7 @@
     "jest": "27.0.6",
     "jest-canvas-mock": "2.3.1",
     "jest-junit": "12.2.0",
-<<<<<<< HEAD
-    "react-beautiful-dnd": "13.1.0",
-=======
     "luxon": "2.3.1",
->>>>>>> 98fcdd30
     "mattermost-webapp": "github:mattermost/mattermost-webapp#6dcac2993000139f19c1b018f7fa6b9266973918",
     "process": "0.11.10",
     "react-intl": "5.20.12",
@@ -83,28 +65,14 @@
     "webpack-cli": "4.7.2"
   },
   "dependencies": {
-<<<<<<< HEAD
-    "@floating-ui/react-dom-interactions": "0.6.3",
-=======
->>>>>>> 98fcdd30
     "@mattermost/types": "6.7.0-0",
     "@msgpack/msgpack": "2.7.1",
     "axios": "0.21.4",
-    "chrono-node": "2.3.5",
     "core-js": "3.21.1",
-    "debounce": "1.2.1",
-    "luxon": "2.3.1",
     "pako": "2.0.4",
-    "parse-duration": "1.0.2",
-    "qs": "6.10.2",
     "react": "16.13.1",
-    "react-select": "3.2.0",
     "react-redux": "7.2.4",
-<<<<<<< HEAD
-    "react-use": "17.3.2",
-=======
     "react-router-dom": "5.2.0",
->>>>>>> 98fcdd30
     "redux": "4.1.0",
     "semver-parser": "4.0.0",
     "styled-components": "5.3.5",
