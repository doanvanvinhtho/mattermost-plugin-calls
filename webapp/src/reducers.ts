--- conflicted
+++ resolved
@@ -42,12 +42,9 @@
     HIDE_END_CALL_MODAL,
     RECEIVED_CHANNEL_STATE,
     RECEIVED_CALLS_USER_PREFERENCES,
-<<<<<<< HEAD
     RECEIVED_CLIENT_ERROR,
-=======
     VOICE_CHANNEL_USER_REACTION,
     VOICE_CHANNEL_USER_REACTION_TIMEOUT,
->>>>>>> 05b0f526
 } from './action_types';
 
 interface channelState {
