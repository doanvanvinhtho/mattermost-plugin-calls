/* eslint-disable max-lines */

import {combineReducers} from 'redux';

import {UserProfile} from '@mattermost/types/users';

import {Checklist, ChecklistItemsFilter, emptyChecklist} from './types/checklist';
import {
    CallsConfigDefault,
    CallsConfig,
    UserState,
    CallsUserPreferences,
    CallsUserPreferencesDefault,
} from './types/types';

import {
    VOICE_CHANNEL_USER_CONNECTED,
    VOICE_CHANNEL_USER_DISCONNECTED,
    VOICE_CHANNEL_USERS_CONNECTED,
    VOICE_CHANNEL_USERS_CONNECTED_STATES,
    VOICE_CHANNEL_PROFILES_CONNECTED,
    VOICE_CHANNEL_PROFILE_CONNECTED,
    VOICE_CHANNEL_USER_MUTED,
    VOICE_CHANNEL_USER_UNMUTED,
    VOICE_CHANNEL_USER_VOICE_ON,
    VOICE_CHANNEL_USER_VOICE_OFF,
    VOICE_CHANNEL_CALL_START,
    VOICE_CHANNEL_CALL_END,
    VOICE_CHANNEL_USER_SCREEN_ON,
    VOICE_CHANNEL_USER_SCREEN_OFF,
    VOICE_CHANNEL_USER_RAISE_HAND,
    VOICE_CHANNEL_USER_UNRAISE_HAND,
    VOICE_CHANNEL_UNINIT,
    VOICE_CHANNEL_ROOT_POST,
    SHOW_EXPANDED_VIEW,
    HIDE_EXPANDED_VIEW,
    SHOW_NEXT_STEPS_MODAL,
    HIDE_NEXT_STEPS_MODAL,
    SHOW_SWITCH_CALL_MODAL,
    HIDE_SWITCH_CALL_MODAL,
    SHOW_SCREEN_SOURCE_MODAL,
    HIDE_SCREEN_SOURCE_MODAL,
    RECEIVED_CALLS_CONFIG,
    SHOW_END_CALL_MODAL,
    HIDE_END_CALL_MODAL,
    RECEIVED_CHANNEL_STATE,
    RECEIVED_CALLS_USER_PREFERENCES,
<<<<<<< HEAD
    SET_CHECKLIST_ITEMS_FILTER,
    SetChecklistCollapsedState,
    SetAllChecklistsCollapsedState,
    SetEachChecklistCollapsedState,
    SET_CHECKLIST_COLLAPSED_STATE,
    SET_ALL_CHECKLISTS_COLLAPSED_STATE,
    SET_EACH_CHECKLIST_COLLAPSED_STATE,
    SetChecklistItemsFilter,
    SetChecklist,
    SET_CHECKLIST,
    SET_CHECKLIST_ITEM,
    SetChecklistItem,
=======
    RECEIVED_CLIENT_ERROR,
>>>>>>> cd832083
} from './action_types';

interface channelState {
    id: string,
    enabled: boolean,
}

interface channelStateAction {
    type: string,
    data: channelState,
}

const channelState = (state: {[channelID: string]: channelState} = {}, action: channelStateAction) => {
    switch (action.type) {
    case RECEIVED_CHANNEL_STATE:
        return {
            [action.data.id]: action.data,
        };
    default:
        return state;
    }
};

interface connectedProfilesState {
    [channelID: string]: UserProfile[],
}

interface connectedProfilesAction {
    type: string,
    data: {
        channelID: string,
        userID?: string,
        profile?: UserProfile,
        profiles?: UserProfile[]
    },
}

const voiceConnectedProfiles = (state: connectedProfilesState = {}, action: connectedProfilesAction) => {
    switch (action.type) {
    case VOICE_CHANNEL_UNINIT:
        return {};
    case VOICE_CHANNEL_PROFILES_CONNECTED:
        return {
            ...state,
            [action.data.channelID]: action.data.profiles,
        };
    case VOICE_CHANNEL_PROFILE_CONNECTED:
        if (!state[action.data.channelID]) {
            return {
                ...state,
                [action.data.channelID]: [action.data.profile],
            };
        }

        // avoid duplicates
        for (const profile of state[action.data.channelID]) {
            if (profile.id === action.data.profile?.id) {
                return state;
            }
        }
        return {
            ...state,
            [action.data.channelID]: [
                ...state[action.data.channelID],
                action.data.profile,
            ],
        };
    case VOICE_CHANNEL_USER_DISCONNECTED:
        return {
            ...state,
            [action.data.channelID]: state[action.data.channelID]?.filter((val) => val.id !== action.data.userID),
        };
    case VOICE_CHANNEL_CALL_END:
        return {
            ...state,
            [action.data.channelID]: [],
        };
    default:
        return state;
    }
};

interface connectedChannelsState {
    [channelID: string]: string[],
}

interface connectedChannelsAction {
    type: string,
    data: {
        channelID: string,
        userID?: string,
        users?: string[],
    },
}

const voiceConnectedChannels = (state: connectedChannelsState = {}, action: connectedChannelsAction) => {
    switch (action.type) {
    case VOICE_CHANNEL_UNINIT:
        return {};
    case VOICE_CHANNEL_USER_CONNECTED:
        if (!state[action.data.channelID]) {
            return {
                ...state,
                [action.data.channelID]: [action.data.userID],
            };
        }
        return {
            ...state,
            [action.data.channelID]: [
                ...state[action.data.channelID],
                action.data.userID,
            ],
        };
    case VOICE_CHANNEL_USER_DISCONNECTED:
        return {
            ...state,
            [action.data.channelID]: state[action.data.channelID]?.filter((val) => val !== action.data.userID),
        };
    case VOICE_CHANNEL_USERS_CONNECTED:
        return {
            ...state,
            [action.data.channelID]: action.data.users,
        };
    case VOICE_CHANNEL_CALL_END:
        return {
            ...state,
            [action.data.channelID]: [],
        };
    default:
        return state;
    }
};

const connectedChannelID = (state: string | null = null, action: { type: string, data: { channelID: string, currentUserID: string, userID: string } }) => {
    switch (action.type) {
    case VOICE_CHANNEL_UNINIT:
        return null;
    case VOICE_CHANNEL_USER_CONNECTED: {
        const callsClient = window.callsClient || window.opener?.callsClient;
        if (action.data.currentUserID === action.data.userID && callsClient?.channelID === action.data.channelID) {
            return action.data.channelID;
        }
        return state;
    }
    case VOICE_CHANNEL_USER_DISCONNECTED:
        if (action.data.currentUserID === action.data.userID && state === action.data.channelID) {
            return null;
        }
        return state;
    case VOICE_CHANNEL_CALL_END:
        if (state === action.data.channelID) {
            return null;
        }
        return state;
    default:
        return state;
    }
};

interface usersStatusesState {
    [channelID: string]: {
        [userID: string]: UserState,
    },
}

interface usersStatusesAction {
    type: string,
    data: {
        channelID: string,
        userID: string,
        raised_hand?: number,
        states: { [userID: string]: UserState },
    },
}

const voiceUsersStatuses = (state: usersStatusesState = {}, action: usersStatusesAction) => {
    switch (action.type) {
    case VOICE_CHANNEL_UNINIT:
        return {};
    case VOICE_CHANNEL_USER_CONNECTED:
        if (state[action.data.channelID]) {
            return {
                ...state,
                [action.data.channelID]: {
                    ...state[action.data.channelID],
                    [action.data.userID]: {
                        unmuted: false,
                        voice: false,
                        raised_hand: 0,
                    },
                },
            };
        }
        return state;
    case VOICE_CHANNEL_USER_DISCONNECTED:
        if (state[action.data.channelID]) {
            const {[action.data.userID]: omit, ...res} = state[action.data.channelID];
            return {
                ...state,
                [action.data.channelID]: res,
            };
        }
        return state;
    case VOICE_CHANNEL_USERS_CONNECTED_STATES:
        return {
            ...state,
            [action.data.channelID]: action.data.states,
        };
    case VOICE_CHANNEL_USER_MUTED:
        if (!state[action.data.channelID]) {
            return {
                ...state,
                [action.data.channelID]: {
                    [action.data.userID]: {
                        unmuted: false,
                        voice: false,
                        raised_hand: 0,
                    },
                },
            };
        }
        return {
            ...state,
            [action.data.channelID]: {
                ...state[action.data.channelID],
                [action.data.userID]: {
                    ...state[action.data.channelID][action.data.userID],
                    unmuted: false,
                },
            },
        };
    case VOICE_CHANNEL_USER_UNMUTED:
        if (!state[action.data.channelID]) {
            return {
                ...state,
                [action.data.channelID]: {
                    [action.data.userID]: {
                        unmuted: true,
                        voice: false,
                        raised_hand: 0,
                    },
                },
            };
        }
        return {
            ...state,
            [action.data.channelID]: {
                ...state[action.data.channelID],
                [action.data.userID]: {
                    ...state[action.data.channelID][action.data.userID],
                    unmuted: true,
                },
            },
        };
    case VOICE_CHANNEL_USER_VOICE_ON:
        if (!state[action.data.channelID]) {
            return {
                ...state,
                [action.data.channelID]: {
                    [action.data.userID]: {
                        unmuted: false,
                        voice: true,
                        raised_hand: 0,
                    },
                },
            };
        }
        return {
            ...state,
            [action.data.channelID]: {
                ...state[action.data.channelID],
                [action.data.userID]: {
                    ...state[action.data.channelID][action.data.userID],
                    voice: true,
                },
            },
        };
    case VOICE_CHANNEL_USER_VOICE_OFF:
        if (!state[action.data.channelID]) {
            return {
                ...state,
                [action.data.channelID]: {
                    [action.data.userID]: {
                        unmuted: false,
                        voice: false,
                        raised_hand: 0,
                    },
                },
            };
        }
        return {
            ...state,
            [action.data.channelID]: {
                ...state[action.data.channelID],
                [action.data.userID]: {
                    ...state[action.data.channelID][action.data.userID],
                    voice: false,
                },
            },
        };
    case VOICE_CHANNEL_USER_RAISE_HAND:
        if (!state[action.data.channelID]) {
            return {
                ...state,
                [action.data.channelID]: {
                    [action.data.userID]: {
                        unmuted: false,
                        voice: false,
                        raised_hand: action.data.raised_hand,
                    },
                },
            };
        }
        return {
            ...state,
            [action.data.channelID]: {
                ...state[action.data.channelID],
                [action.data.userID]: {
                    ...state[action.data.channelID][action.data.userID],
                    raised_hand: action.data.raised_hand,
                },
            },
        };
    case VOICE_CHANNEL_USER_UNRAISE_HAND:
        if (!state[action.data.channelID]) {
            return {
                ...state,
                [action.data.channelID]: {
                    [action.data.userID]: {
                        voice: false,
                        unmuted: false,
                        raised_hand: action.data.raised_hand,
                    },
                },
            };
        }
        return {
            ...state,
            [action.data.channelID]: {
                ...state[action.data.channelID],
                [action.data.userID]: {
                    ...state[action.data.channelID][action.data.userID],
                    raised_hand: action.data.raised_hand,
                },
            },
        };
    default:
        return state;
    }
};

interface callState {
    channelID: string,
    startAt: number,
    ownerID: string,
}

interface callStartAction {
    type: string,
    data: callState,
}

const voiceChannelCalls = (state: {[channelID: string]: callState} = {}, action: callStartAction) => {
    switch (action.type) {
    case VOICE_CHANNEL_UNINIT:
        return {};
    case VOICE_CHANNEL_CALL_START:
        return {
            ...state,
            [action.data.channelID]: {
                channelID: action.data.channelID,
                startAt: action.data.startAt,
                ownerID: action.data.ownerID,
            },
        };
    default:
        return state;
    }
};

const voiceChannelRootPost = (state: { [channelID: string]: string } = {}, action: { type: string, data: { channelID: string, rootPost: string } }) => {
    switch (action.type) {
    case VOICE_CHANNEL_ROOT_POST:
        return {
            ...state,
            [action.data.channelID]: action.data.rootPost,
        };
    default:
        return state;
    }
};

const voiceChannelScreenSharingID = (state: { [channelID: string]: string } = {}, action: { type: string, data: { channelID: string, userID?: string } }) => {
    switch (action.type) {
    case VOICE_CHANNEL_UNINIT:
        return {};
    case VOICE_CHANNEL_USER_SCREEN_ON:
        return {
            ...state,
            [action.data.channelID]: action.data.userID,
        };
    case VOICE_CHANNEL_CALL_END:
    case VOICE_CHANNEL_USER_SCREEN_OFF:
        return {
            ...state,
            [action.data.channelID]: '',
        };
    default:
        return state;
    }
};

const expandedView = (state = false, action: { type: string }) => {
    switch (action.type) {
    case VOICE_CHANNEL_UNINIT:
        return false;
    case SHOW_EXPANDED_VIEW:
        return true;
    case HIDE_EXPANDED_VIEW:
        return false;
    default:
        return state;
    }
};

const nextStepsModal = (state = {
    show: false,
    targetID: '',
}, action: { type: string, data?: { targetID: string } }) => {
    switch (action.type) {
    case VOICE_CHANNEL_UNINIT:
        return {show: false, targetID: ''};
    case SHOW_NEXT_STEPS_MODAL:
        return {show: true, targetID: action.data?.targetID};
    case HIDE_NEXT_STEPS_MODAL:
        return {show: false, targetID: ''};
    default:
        return state;
    }
};

const switchCallModal = (state = {
    show: false,
    targetID: '',
}, action: { type: string, data?: { targetID: string } }) => {
    switch (action.type) {
    case VOICE_CHANNEL_UNINIT:
        return {show: false, targetID: ''};
    case SHOW_SWITCH_CALL_MODAL:
        return {show: true, targetID: action.data?.targetID};
    case HIDE_SWITCH_CALL_MODAL:
        return {show: false, targetID: ''};
    default:
        return state;
    }
};

const endCallModal = (state = {
    show: false,
    targetID: '',
}, action: { type: string, data?: { targetID: string } }) => {
    switch (action.type) {
    case SHOW_END_CALL_MODAL:
        return {show: true, targetID: action.data?.targetID};
    case HIDE_END_CALL_MODAL:
        return {show: false, targetID: ''};
    default:
        return state;
    }
};

const screenSourceModal = (state = false, action: { type: string }) => {
    switch (action.type) {
    case VOICE_CHANNEL_UNINIT:
        return false;
    case SHOW_SCREEN_SOURCE_MODAL:
        return true;
    case HIDE_SCREEN_SOURCE_MODAL:
        return false;
    default:
        return state;
    }
};

const callsConfig = (state = CallsConfigDefault, action: { type: string, data: CallsConfig }) => {
    switch (action.type) {
    case RECEIVED_CALLS_CONFIG:
        return action.data;
    default:
        return state;
    }
};

const callsUserPreferences = (state = CallsUserPreferencesDefault, action: { type: string, data: CallsUserPreferences}) => {
    switch (action.type) {
    case RECEIVED_CALLS_USER_PREFERENCES:
        return action.data;
    default:
        return state;
    }
};

<<<<<<< HEAD
const checklistsByChannel = (state: Record<string, Checklist> = {}, action: SetChecklist | SetChecklistItem) => {
    switch (action.type) {
    case SET_CHECKLIST: {
        const setAction = action as SetChecklist;
        return {
            ...state,
            [action.channelId]: setAction.nextState,
        };
    }
    case SET_CHECKLIST_ITEM: {
        const setAction = action as SetChecklistItem;
        const newList = state[action.channelId] ? {...state[action.channelId]} : emptyChecklist();
        newList.items = [...newList.items];
        const newItem = setAction.item;
        const index = newList.items.findIndex((it) => it.id === newItem.id);
        if (index === -1) {
            newList.items.push(newItem);
        } else {
            newList.items[index] = newItem;
        }

        return {
            ...state,
            [action.channelId]: newList,
        };
    }
    default:
        return state;
    }
};

const checklistItemsFilterByChannel = (state: Record<string, ChecklistItemsFilter> = {}, action: SetChecklistItemsFilter) => {
    switch (action.type) {
    case SET_CHECKLIST_ITEMS_FILTER:
        return {
            ...state,
            [action.channelId]: action.nextState,
        };
    default:
        return state;
    }
};

// checklistCollapsedState keeps a map of channelId -> checklist number -> collapsed
const checklistCollapsedState = (
    state: Record<string, Record<number, boolean>> = {},
    action:
    | SetChecklistCollapsedState
    | SetAllChecklistsCollapsedState
    | SetEachChecklistCollapsedState,
) => {
    switch (action.type) {
    case SET_CHECKLIST_COLLAPSED_STATE: {
        const setAction = action as SetChecklistCollapsedState;
        return {
            ...state,
            [setAction.channelId]: {
                ...state[setAction.channelId],
                [setAction.checklistIndex]: setAction.collapsed,
            },
        };
    }
    case SET_ALL_CHECKLISTS_COLLAPSED_STATE: {
        const setAction = action as SetAllChecklistsCollapsedState;
        const newState: Record<number, boolean> = {};
        for (let i = 0; i < setAction.numOfChecklists; i++) {
            newState[i] = setAction.collapsed;
        }
        return {
            ...state,
            [setAction.channelId]: newState,
        };
    }
    case SET_EACH_CHECKLIST_COLLAPSED_STATE: {
        const setAction = action as SetEachChecklistCollapsedState;
        return {
            ...state,
            [setAction.channelId]: setAction.state,
        };
    }
=======
type clientError = {
    channelID: string,
    err: Error,
}

const clientErr = (state = null, action: { type: string, data: clientError}) => {
    switch (action.type) {
    case RECEIVED_CLIENT_ERROR:
        return action.data;
>>>>>>> cd832083
    default:
        return state;
    }
};

export default combineReducers({
    channelState,
    voiceConnectedChannels,
    connectedChannelID,
    voiceConnectedProfiles,
    voiceUsersStatuses,
    voiceChannelCalls,
    voiceChannelScreenSharingID,
    expandedView,
    nextStepsModal,
    switchCallModal,
    endCallModal,
    screenSourceModal,
    voiceChannelRootPost,
    callsConfig,
    callsUserPreferences,
<<<<<<< HEAD
    checklistItemsFilterByChannel,
    checklistCollapsedState,
    checklistsByChannel,
=======
    clientErr,
>>>>>>> cd832083
});<|MERGE_RESOLUTION|>--- conflicted
+++ resolved
@@ -1,5 +1,3 @@
-/* eslint-disable max-lines */
-
 import {combineReducers} from 'redux';
 
 import {UserProfile} from '@mattermost/types/users';
@@ -45,7 +43,7 @@
     HIDE_END_CALL_MODAL,
     RECEIVED_CHANNEL_STATE,
     RECEIVED_CALLS_USER_PREFERENCES,
-<<<<<<< HEAD
+    RECEIVED_CLIENT_ERROR,
     SET_CHECKLIST_ITEMS_FILTER,
     SetChecklistCollapsedState,
     SetAllChecklistsCollapsedState,
@@ -58,9 +56,6 @@
     SET_CHECKLIST,
     SET_CHECKLIST_ITEM,
     SetChecklistItem,
-=======
-    RECEIVED_CLIENT_ERROR,
->>>>>>> cd832083
 } from './action_types';
 
 interface channelState {
@@ -563,7 +558,21 @@
     }
 };
 
-<<<<<<< HEAD
+type clientError = {
+    channelID: string,
+    err: Error,
+}
+
+const clientErr = (state = null, action: { type: string, data: clientError}) => {
+    switch (action.type) {
+    case RECEIVED_CLIENT_ERROR:
+        return action.data;
+    default:
+        return state;
+    }
+};
+
+// TODO: needed?
 const checklistsByChannel = (state: Record<string, Checklist> = {}, action: SetChecklist | SetChecklistItem) => {
     switch (action.type) {
     case SET_CHECKLIST: {
@@ -644,17 +653,6 @@
             [setAction.channelId]: setAction.state,
         };
     }
-=======
-type clientError = {
-    channelID: string,
-    err: Error,
-}
-
-const clientErr = (state = null, action: { type: string, data: clientError}) => {
-    switch (action.type) {
-    case RECEIVED_CLIENT_ERROR:
-        return action.data;
->>>>>>> cd832083
     default:
         return state;
     }
@@ -676,11 +674,8 @@
     voiceChannelRootPost,
     callsConfig,
     callsUserPreferences,
-<<<<<<< HEAD
+    clientErr,
     checklistItemsFilterByChannel,
     checklistCollapsedState,
     checklistsByChannel,
-=======
-    clientErr,
->>>>>>> cd832083
 });