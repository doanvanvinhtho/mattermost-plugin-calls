--- conflicted
+++ resolved
@@ -14,13 +14,8 @@
     voiceUsersStatuses,
 } from 'src/selectors';
 import {Emoji} from 'src/components/emoji/emoji';
-<<<<<<< HEAD
-import {getUserDisplayName} from 'src/utils';
+import {getUserDisplayName, untranslatable} from 'src/utils';
 import RaisedHandIcon from 'src/components/icons/raised_hand';
-=======
-import {getUserDisplayName, untranslatable} from 'src/utils';
-import CompassIcon from 'src/components/icons/compassIcon';
->>>>>>> 3d21c275
 
 interface Props {
     forceLeft?: boolean;
@@ -42,21 +37,15 @@
     const vReactions = useSelector(voiceReactions);
     const reversed = [...vReactions].reverse();
     const reactions = reversed.map((reaction) => {
-<<<<<<< HEAD
         const emoji = (
             <Emoji
                 emoji={reaction.emoji}
                 size={14}
-            />
-        );
-        const user = reaction.user_id === currentUserID ? 'You' : getUserDisplayName(profileMap[reaction.user_id], true) || 'Someone';
-=======
-        const emoji = <Emoji emoji={reaction.emoji}/>;
+            />);
         const user = reaction.user_id === currentUserID ?
             formatMessage({defaultMessage: 'You'}) :
-            reaction.displayName || formatMessage({defaultMessage: 'Someone'});
+            getUserDisplayName(profileMap[reaction.user_id], true) || formatMessage({defaultMessage: 'Someone'});
 
->>>>>>> 3d21c275
         return (
             <ReactionChip key={reaction.timestamp + reaction.user_id}>
                 <span>{emoji}</span>
@@ -68,11 +57,7 @@
     // add hands up
     let elements = [];
     const getName = (user_id: string) => {
-<<<<<<< HEAD
-        return user_id === currentUserID ? 'You' : getUserDisplayName(profileMap[user_id], true);
-=======
-        return user_id === currentUserID ? formatMessage({defaultMessage: 'You'}) : getUserDisplayName(profileMap[user_id]);
->>>>>>> 3d21c275
+        return user_id === currentUserID ? formatMessage({defaultMessage: 'You'}) : getUserDisplayName(profileMap[user_id], true);
     };
     let participants: string;
     if (handsup?.length) {
