/* eslint-disable max-lines */

// Copyright (c) 2015-present Mattermost, Inc. All Rights Reserved.
// See LICENSE.txt for license information.

import React from 'react';
import {IntlShape} from 'react-intl';
import {RouteComponentProps} from 'react-router-dom';
import {compareSemVer} from 'semver-parser';
import styled, {createGlobalStyle, css, CSSObject} from 'styled-components';
import {MediaControlBar, MediaController, MediaFullscreenButton} from 'media-chrome/dist/react';

import {UserProfile} from '@mattermost/types/users';
import {Team} from '@mattermost/types/teams';
import {Channel} from '@mattermost/types/channels';
import {Post} from '@mattermost/types/posts';
import {Theme} from 'mattermost-redux/types/themes';

import {
    MessageTextOutlineIcon,
    RecordCircleOutlineIcon,
    RecordSquareOutlineIcon,
} from '@mattermost/compass-icons/components';

import {
    UserState,
    CallRecordingState,
} from '@calls/common/lib/types';

import {Emoji} from 'src/components/emoji/emoji';

import {
    getUserDisplayName,
    getScreenStream,
    isDMChannel,
    hasExperimentalFlag,
    sendDesktopEvent,
    shouldRenderDesktopWidget,
    untranslatable,
    hexToRGB,
    rgbToHSL,
    hslToRGB,
    rgbToCSS,
} from 'src/utils';
import {
    CallAlertConfigs,
} from 'src/constants';
import {
    stopCallRecording,
} from 'src/actions';
import * as Telemetry from 'src/types/telemetry';
import Avatar from 'src/components/avatar/avatar';
import {ReactionStream} from 'src/components/reaction_stream/reaction_stream';
import CompassIcon from 'src/components/icons/compassIcon';
import LeaveCallIcon from 'src/components/icons/leave_call_icon';
import MutedIcon from 'src/components/icons/muted_icon';
import UnmutedIcon from 'src/components/icons/unmuted_icon';
import ScreenIcon from 'src/components/icons/screen_icon';
import ShareScreenIcon from 'src/components/icons/share_screen';
import UnshareScreenIcon from 'src/components/icons/unshare_screen';
import ParticipantsIcon from 'src/components/icons/participants';
import CallDuration from 'src/components/call_widget/call_duration';
import RaisedHandIcon from 'src/components/icons/raised_hand';
import Badge from 'src/components/badge';
import {
    MUTE_UNMUTE,
    RAISE_LOWER_HAND,
    SHARE_UNSHARE_SCREEN,
    PARTICIPANTS_LIST_TOGGLE,
    LEAVE_CALL,
    PUSH_TO_TALK,
    RECORDING_TOGGLE,
    keyToAction,
    reverseKeyMappings,
    MAKE_REACTION,
} from 'src/shortcuts';
import {AudioDevices, CallAlertStates, CallAlertStatesDefault} from 'src/types/types';

import RecordingInfoPrompt from './recording_info_prompt';

import GlobalBanner from './global_banner';
import ControlsButton from './controls_button';
import CallParticipant from './call_participant';

import './component.scss';
import {ReactionButton, ReactionButtonRef} from './reaction_button';

interface Props extends RouteComponentProps {
    intl: IntlShape,
    theme: Theme,
    show: boolean,
    currentUserID: string,
    currentTeamID: string,
    profiles: UserProfile[],
    pictures: {
        [key: string]: string,
    },
    statuses: {
        [key: string]: UserState,
    },
    callStartAt: number,
    callHostID: string,
    callHostChangeAt: number,
    callRecording?: CallRecordingState,
    hideExpandedView: () => void,
    showScreenSourceModal: () => void,
    selectRhsPost?: (postID: string) => void,
    prefetchThread: (postId: string) => void,
    closeRhs?: () => void,
    isRhsOpen?: boolean,
    screenSharingID: string,
    channel: Channel,
    channelTeam: Team,
    channelURL: string;
    channelDisplayName: string;
    connectedDMUser: UserProfile | undefined,
    threadID: Post['id'],
    threadUnreadReplies: number | undefined,
    threadUnreadMentions: number | undefined,
    rhsSelectedThreadID?: string,
    trackEvent: (event: Telemetry.Event, source: Telemetry.Source, props?: Record<string, string>) => void,
    allowScreenSharing: boolean,
    recordingsEnabled: boolean,
    recordingMaxDuration: number,
    startCallRecording: (callID: string) => void,
}

interface State {
    screenStream: MediaStream | null,
    showParticipantsList: boolean,
    alerts: CallAlertStates,
}

const StyledMediaController = styled(MediaController)`
    height: 100%;
    max-height: calc(100% - 32px);
    background-color: transparent;
`;

const StyledMediaControlBar = styled(MediaControlBar)`
    display: flex;
    flex-direction: row;
    justify-content: flex-end;
    background-color: rgba(0, 0, 0, 0.5);
`;

const StyledMediaFullscreenButton = styled(MediaFullscreenButton)`
    font-size: 18px;
    background-color: transparent;
`;

const MaxParticipantsPerRow = 4;

export default class ExpandedView extends React.PureComponent<Props, State> {
    private readonly screenPlayer = React.createRef<HTMLVideoElement>();
    private readonly emojiButtonRef: React.RefObject<ReactionButtonRef>;
    private expandedRootRef = React.createRef<HTMLDivElement>();
    private pushToTalk = false;

    #unlockNavigation?: () => void;

    private genStyle: () => Record<string, React.CSSProperties> = () => {
        // Base color is Sidebar Hover Background.
        const baseColorHSL = rgbToHSL(hexToRGB(this.props.theme.sidebarTextHoverBg));

        // Setting lightness to 16 to improve contrast.
        baseColorHSL.l = 16;
        const baseColorRGB = hslToRGB(baseColorHSL);

        // Setting CSS variables for calls background.
        const rootEl = document.querySelector(':root') as HTMLElement;
        rootEl?.style.setProperty('--calls-bg', rgbToCSS(baseColorRGB));
        rootEl?.style.setProperty('--calls-bg-rgb', `${baseColorRGB.r},${baseColorRGB.g},${baseColorRGB.b}`);

        return {
            root: {
                display: 'flex',
                width: '100%',
                height: '100%',
                zIndex: 1000,
                background: 'var(--calls-bg)',
                color: 'white',
                gridArea: 'center',
                overflow: 'auto',
            },
            main: {
                display: 'flex',
                flexDirection: 'column',
                flex: '1',
            },
            closeViewButton: {
                fontSize: '24px',
            },
            participants: {
                display: 'grid',
                overflow: 'auto',
                margin: 'auto',
                padding: '0',
            },
            controls: {
                display: 'flex',
                alignItems: 'center',
                justifyContent: 'center',
                padding: '16px 8px',
                width: '100%',
            },
            centerControls: {
                display: 'flex',
                alignItems: 'center',
                justifyContent: 'center',
            },
            topContainer: {
                display: 'flex',
                width: '100%',
            },
            topLeftContainer: {
                flex: 1,
                display: 'flex',
                alignItems: 'center',
                justifyContent: 'center',
                fontSize: '16px',
                lineHeight: '24px',
                fontWeight: 600,
                marginLeft: '20px',
                height: '56px',
            },
            screenContainer: {
                display: 'flex',
                flex: 1,
                flexDirection: 'column',
                justifyContent: 'center',
                alignItems: 'center',
                maxWidth: 'calc(100% - 16px)',
                background: 'rgba(var(--button-color-rgb), 0.08)',
                borderRadius: '8px',
                margin: '0 12px',
            },
            screenSharingMsg: {
                background: 'var(--calls-bg)',
                padding: '4px 8px',
                borderRadius: '12px',
                lineHeight: '12px',
                fontSize: '10px',
                fontWeight: 600,
                letterSpacing: '0.02em',
                color: 'var(--button-color)',
                margin: '4px',
            },
            rhs: {
                display: 'flex',
                flexDirection: 'column',
                width: '280px',
                background: this.props.theme.centerChannelBg,
                color: this.props.theme.centerChannelColor,
                margin: 0,
                padding: 0,
                overflow: 'auto',
                gap: '10px',
            },
            rhsHeaderContainer: {
                position: 'sticky',
                top: '0',
                background: 'var(--center-channel-bg)',
            },
            rhsHeader: {
                display: 'flex',
                alignItems: 'center',
                background: 'rgba(var(--center-channel-color-rgb), 0.04)',
                borderBottom: '1px solid rgba(var(--center-channel-color-rgb), 0.08)',
                fontFamily: 'Metropolis, sans-serif',
                fontWeight: 600,
                fontSize: '16px',
                padding: '0 16px',
                height: '63px',
                lineHeight: '63px',
            },
            centerView: {
                display: 'flex',
                flex: 1,
                overflow: 'auto',
                background: 'rgba(var(--button-color-rgb), 0.08)',
                borderRadius: '8px',
                margin: '0 12px',
            },
        };
    }

    private style = this.genStyle();

    constructor(props: Props) {
        super(props);
        this.screenPlayer = React.createRef();
        this.emojiButtonRef = React.createRef();
        this.state = {
            screenStream: null,
            showParticipantsList: false,
            alerts: CallAlertStatesDefault,
        };

        if (window.opener) {
            const callsClient = window.opener.callsClient;
            callsClient?.on('close', () => window.close());

            // don't allow navigation in expanded window e.g. permalinks in rhs
            this.#unlockNavigation = props.history.block((tx) => {
                sendDesktopEvent('calls-link-click', {link: tx.pathname});
                return false;
            });
        } else if (window.desktop) {
            // TODO: remove this as soon as we support opening a window from desktop app.
            props.history.listen((_, action) => {
                if (action === 'REPLACE') {
                    // don't hide expanded view when location is replaced e.g. permalink/id is quietly removed after permalink nav occurred
                    return;
                }

                // navigation changed, hide expanded view e.g. a permalink was clicked in rhs
                this.props.hideExpandedView();
            });
        }
    }

    getCallsClient = () => {
        return window.opener ? window.opener.callsClient : window.callsClient;
    };

    handleBlur = () => {
        if (this.pushToTalk) {
            this.getCallsClient()?.mute();
            this.pushToTalk = false;
            this.forceUpdate();
        }
    };

    handleKeyUp = (ev: KeyboardEvent) => {
        if (isActiveElementInteractable() && !this.expandedRootRef.current?.contains(document.activeElement)) {
            return;
        }

        if (keyToAction('popout', ev) === PUSH_TO_TALK && this.pushToTalk) {
            this.getCallsClient()?.mute();
            this.pushToTalk = false;
            this.forceUpdate();
            return;
        }

        // Disabling Alt+ sequences as they would show the window menu on Linux Desktop.
        if (window.opener?.desktop && (ev.key === 'Alt' || ev.altKey)) {
            ev.preventDefault();
            ev.stopImmediatePropagation();
        }
    };

    handleKBShortcuts = (ev: KeyboardEvent) => {
        if ((!this.props.show || !window.callsClient) && !window.opener) {
            return;
        }

        if (isActiveElementInteractable() && !this.expandedRootRef.current?.contains(document.activeElement)) {
            return;
        }

        switch (keyToAction('popout', ev)) {
        case PUSH_TO_TALK:
            if (this.pushToTalk) {
                return;
            }
            this.getCallsClient()?.unmute();
            this.pushToTalk = true;
            this.forceUpdate();
            break;
        case MUTE_UNMUTE:
            this.onMuteToggle();
            break;
        case RAISE_LOWER_HAND:
            this.onRaiseHandToggle(true);
            break;
        case MAKE_REACTION:
            this.emojiButtonRef.current?.toggle();
            break;
        case SHARE_UNSHARE_SCREEN:
            this.onShareScreenToggle(true);
            break;
        case PARTICIPANTS_LIST_TOGGLE:
            this.onParticipantsListToggle(true);
            break;
        case LEAVE_CALL:
            this.onDisconnectClick();
            break;
        case RECORDING_TOGGLE:
            this.onRecordToggle(true);
            break;
        }
    };

    setDevices = (devices: AudioDevices) => {
        this.setState({
            alerts: {
                ...this.state.alerts,
                missingAudioInput: {
                    ...this.state.alerts.missingAudioInput,
                    active: devices.inputs.length === 0,
                    show: devices.inputs.length === 0,
                },
            },
        });
    };

    onDisconnectClick = () => {
        this.props.hideExpandedView();
        const callsClient = this.getCallsClient();
        if (callsClient) {
            callsClient.disconnect();
            if (window.opener) {
                window.close();
            }
        }
    };

    onMuteToggle = () => {
        if (this.pushToTalk) {
            return;
        }
        const callsClient = this.getCallsClient();
        if (callsClient?.isMuted()) {
            callsClient.unmute();
        } else {
            callsClient?.mute();
        }
    };

    onRecordToggle = async (fromShortcut?: boolean) => {
        if (!this.props.callRecording || this.props.callRecording.end_at > 0) {
            await this.props.startCallRecording(this.props.channel.id);
            this.props.trackEvent(Telemetry.Event.StartRecording, Telemetry.Source.ExpandedView, {initiator: fromShortcut ? 'shortcut' : 'button'});
        } else {
            await stopCallRecording(this.props.channel.id);
            this.props.trackEvent(Telemetry.Event.StopRecording, Telemetry.Source.ExpandedView, {initiator: fromShortcut ? 'shortcut' : 'button'});
        }
    };

    onShareScreenToggle = async (fromShortcut?: boolean) => {
        if (!this.props.allowScreenSharing) {
            return;
        }
        const callsClient = this.getCallsClient();
        if (this.props.screenSharingID === this.props.currentUserID) {
            callsClient?.unshareScreen();
            this.setState({
                screenStream: null,
            });
            this.props.trackEvent(Telemetry.Event.UnshareScreen, Telemetry.Source.ExpandedView, {initiator: fromShortcut ? 'shortcut' : 'button'});
        } else if (!this.props.screenSharingID) {
            if (window.desktop && compareSemVer(window.desktop.version, '5.1.0') >= 0) {
                this.props.showScreenSourceModal();
            } else if (shouldRenderDesktopWidget()) {
                sendDesktopEvent('desktop-sources-modal-request');
            } else {
                const state = {} as State;
                const stream = await getScreenStream('', hasExperimentalFlag());
                if (window.opener && stream) {
                    window.screenSharingTrackId = stream.getVideoTracks()[0].id;
                }
                if (stream) {
                    callsClient?.setScreenStream(stream);
                    state.screenStream = stream;

                    state.alerts = {
                        ...this.state.alerts,
                        missingScreenPermissions: {
                            ...this.state.alerts.missingScreenPermissions,
                            active: false,
                            show: false,
                        },
                    };
                } else {
                    state.alerts = {
                        ...this.state.alerts,
                        missingScreenPermissions: {
                            ...this.state.alerts.missingScreenPermissions,
                            active: true,
                            show: true,
                        },
                    };
                }

                this.setState(state);
            }
            this.props.trackEvent(Telemetry.Event.ShareScreen, Telemetry.Source.ExpandedView, {initiator: fromShortcut ? 'shortcut' : 'button'});
        }
    };

    onRaiseHandToggle = (fromShortcut?: boolean) => {
        const callsClient = this.getCallsClient();
        if (callsClient?.isHandRaised) {
            this.props.trackEvent(Telemetry.Event.LowerHand, Telemetry.Source.ExpandedView, {initiator: fromShortcut ? 'shortcut' : 'button'});
            callsClient?.unraiseHand();
        } else {
            this.props.trackEvent(Telemetry.Event.RaiseHand, Telemetry.Source.ExpandedView, {initiator: fromShortcut ? 'shortcut' : 'button'});
            callsClient?.raiseHand();
        }
    };

    onParticipantsListToggle = (fromShortcut?: boolean) => {
        const event = this.state.showParticipantsList ? Telemetry.Event.CloseParticipantsList : Telemetry.Event.OpenParticipantsList;
        this.props.trackEvent(event, Telemetry.Source.ExpandedView, {initiator: fromShortcut ? 'shortcut' : 'button'});
        this.setState({
            showParticipantsList: !this.state.showParticipantsList,
        });
    };

    onCloseViewClick = () => {
        if (window.opener) {
            return;
        }

        // This desktop (pre-global widget)'s window.
        this.props.trackEvent(Telemetry.Event.CloseExpandedView, Telemetry.Source.ExpandedView, {initiator: 'button'});
        this.props.hideExpandedView();
    };

    public componentDidUpdate(prevProps: Props) {
        if (prevProps.theme.type !== this.props.theme.type) {
            this.style = this.genStyle();
        }

        if (window.opener) {
            if (document.title.indexOf('Call') === -1 && this.props.channel) {
                if (isDMChannel(this.props.channel) && this.props.connectedDMUser) {
                    document.title = `Call - ${getUserDisplayName(this.props.connectedDMUser)}`;
                } else if (!isDMChannel(this.props.channel)) {
                    document.title = `Call - ${this.props.channel.display_name}`;
                }
            }

            if (this.props.selectRhsPost) {
                // global rhs supported

                if (this.props.threadID && !prevProps.threadID) {
                    // prefetch to get initial unreads
                    this.props.prefetchThread(this.props.threadID);
                }
            }
        }

        if (this.state.screenStream && this.screenPlayer.current && this.screenPlayer.current?.srcObject !== this.state.screenStream) {
            this.screenPlayer.current.srcObject = this.state.screenStream;
        }

        const localScreenStream = this.getCallsClient()?.getLocalScreenStream();
        if (localScreenStream && this.state.screenStream?.getVideoTracks()[0].id !== localScreenStream.getVideoTracks()[0].id) {
            // eslint-disable-next-line react/no-did-update-set-state
            this.setState({screenStream: localScreenStream});
        }
    }

    public componentDidMount() {
        const callsClient = this.getCallsClient();
        if (!callsClient) {
            return;
        }

        // keyboard shortcuts
        window.addEventListener('keydown', this.handleKBShortcuts, true);
        window.addEventListener('keyup', this.handleKeyUp, true);
        window.addEventListener('blur', this.handleBlur, true);

        callsClient.on('remoteScreenStream', (stream: MediaStream) => {
            this.setState({
                screenStream: stream,
            });
        });
        callsClient.on('devicechange', this.setDevices);
        callsClient.on('initaudio', () => {
            this.setState({
                alerts: {
                    ...this.state.alerts,
                    missingAudioInputPermissions: {
                        active: false,
                        show: false,
                    },
                },
            });
        });

        this.setDevices(callsClient.getAudioDevices());

        const screenStream = callsClient.getLocalScreenStream() || callsClient.getRemoteScreenStream();

        // eslint-disable-next-line react/no-did-mount-set-state
        this.setState({
            alerts: {
                ...this.state.alerts,
                missingAudioInputPermissions: {
                    ...this.state.alerts.missingAudioInputPermissions,
                    active: !this.state.alerts.missingAudioInput.active && !callsClient.audioTrack,
                    show: !this.state.alerts.missingAudioInput.active && !callsClient.audioTrack,
                },
            },
            screenStream,
        });

        if (window.opener) {
            // core styling for rhs in expanded window
            document.body.classList.add('app__body');

            if (this.props.selectRhsPost) {
                // global rhs supported

                if (this.props.threadID) {
                    // prefetch to get initial unreads
                    this.props.prefetchThread(this.props.threadID);
                }
            }
        }
    }

    toggleChat = async () => {
        if (this.props.isRhsOpen && this.props.rhsSelectedThreadID === this.props.threadID) {
            // close rhs
            this.props.closeRhs?.();
        } else if (this.props.channel.team_id && this.props.channel.team_id !== this.props.currentTeamID) {
            // go to call thread in channels
            this.props.history.push(`/${this.props.channelTeam.name}/pl/${this.props.threadID}`);
        } else if (this.props.threadID) {
            // open thread
            this.props.selectRhsPost?.(this.props.threadID);
        }
    };

    public componentWillUnmount() {
        window.removeEventListener('keydown', this.handleKBShortcuts, true);
        window.removeEventListener('keyup', this.handleKeyUp, true);
        window.removeEventListener('blur', this.handleBlur, true);
        this.#unlockNavigation?.();
    }

    shouldRenderAlertBanner = () => {
        return Object.entries(this.state.alerts).filter((kv) => kv[1].show).length > 0;
    };

    renderAlertBanner = () => {
        const {formatMessage} = this.props.intl;
        for (const keyVal of Object.entries(this.state.alerts)) {
            const [alertID, alertState] = keyVal;
            if (!alertState.show) {
                continue;
            }

            const alertConfig = CallAlertConfigs[alertID];

            return (
                <GlobalBanner
                    {...alertConfig}
                    icon={alertConfig.icon}
                    body={formatMessage(alertConfig.bannerText)}
                    onClose={() => {
                        this.setState({
                            alerts: {
                                ...this.state.alerts,
                                [alertID]: {
                                    ...alertState,
                                    show: false,
                                },
                            },
                        });
                    }}
                />
            );
        }

        return null;
    };

    renderScreenSharingPlayer = () => {
        const isSharing = this.props.screenSharingID === this.props.currentUserID;
        const {formatMessage} = this.props.intl;

        let profile;
        if (!isSharing) {
            for (let i = 0; i < this.props.profiles.length; i++) {
                if (this.props.profiles[i].id === this.props.screenSharingID) {
                    profile = this.props.profiles[i];
                    break;
                }
            }
            if (!profile) {
                return null;
            }
        }

        const msg = isSharing ? formatMessage({defaultMessage: 'You\'re sharing your screen'}) :
            formatMessage({defaultMessage: 'You\'re viewing {presenterName}\'s screen'}, {presenterName: getUserDisplayName(profile)});

        return (
            <div
                style={{
                    ...this.style.screenContainer,

                    // Account for when we display an alert banner.
                    maxHeight: `calc(100vh - ${this.shouldRenderAlertBanner() ? 180 : 140}px)`,
                }}
            >
                <StyledMediaController
                    gesturesDisabled={true}
                >
                    <video
                        id='screen-player'
                        slot='media'
                        ref={this.screenPlayer}
                        muted={true}
                        autoPlay={true}
                        onClick={(ev) => ev.preventDefault()}
                        controls={false}
                    />
                    <StyledMediaControlBar>
                        <StyledMediaFullscreenButton>
                            <CompassIcon
                                slot='enter'
                                icon='arrow-expand-all'
                            />
                            <CompassIcon
                                slot='exit'
                                icon='arrow-collapse'
                            />
                        </StyledMediaFullscreenButton>
                    </StyledMediaControlBar>
                </StyledMediaController>
                <span style={this.style.screenSharingMsg}>
                    {msg}
                </span>
            </div>
        );
    };

    renderParticipants = () => {
        const {formatMessage} = this.props.intl;
        return this.props.profiles.map((profile) => {
            const status = this.props.statuses[profile.id];

            let isMuted = true;
            let isSpeaking = false;
            let isHandRaised = false;
            if (status) {
                isMuted = !status.unmuted;
                isSpeaking = Boolean(status.voice);
                isHandRaised = Boolean(status.raised_hand > 0);
            }

            return (
                <CallParticipant
                    key={profile.id}
                    name={`${getUserDisplayName(profile)} ${profile.id === this.props.currentUserID ? formatMessage({defaultMessage: '(you)'}) : ''}`}
                    pictureURL={this.props.pictures[profile.id]}
                    isMuted={isMuted}
                    isSpeaking={isSpeaking}
                    isHandRaised={isHandRaised}
                    reaction={status?.reaction}
                    isHost={profile.id === this.props.callHostID}
                />
            );
        });
    };

    renderParticipantsRHSList = () => {
        const {formatMessage} = this.props.intl;
        return this.props.profiles.map((profile) => {
            const status = this.props.statuses[profile.id];
            let isMuted = true;
            let isSpeaking = false;
            let isHandRaised = false;
            if (status) {
                isMuted = !status.unmuted;
                isSpeaking = Boolean(status.voice);
                isHandRaised = Boolean(status.raised_hand > 0);
            }

            const MuteIcon = isMuted ? MutedIcon : UnmutedIcon;

            return (
                <li
                    key={'participants_rhs_profile_' + profile.id}
                    style={{display: 'flex', alignItems: 'center', padding: '8px 16px', gap: '8px'}}
                >
                    <Avatar
                        size={24}
                        fontSize={10}
                        border={false}
                        borderGlowWidth={isSpeaking ? 2 : 0}
                        url={this.props.pictures[profile.id]}
                    />

                    <span style={{fontWeight: 600, fontSize: '14px', lineHeight: '20px'}}>
                        {getUserDisplayName(profile)} {profile.id === this.props.currentUserID && formatMessage({defaultMessage: '(you)'})}
                    </span>

                    <div
                        style={{
                            display: 'flex',
                            justifyContent: 'center',
                            alignItems: 'center',
                            marginLeft: 'auto',
                            gap: '12px',
                        }}
                    >
                        {status?.reaction &&
                            <div
                                style={{
                                    marginBottom: 4,
                                    marginRight: 2,
                                }}
                            >
                                <Emoji
                                    emoji={status.reaction.emoji}
                                    size={16}
                                />
                            </div>
                        }
                        {isHandRaised &&
                            <RaisedHandIcon
                                style={{
                                    fill: 'rgb(255, 188, 66)',
                                    width: '18px',
                                    height: '18px',
                                }}
                            />
                        }

                        {this.props.screenSharingID === profile.id &&
                            <ScreenIcon
                                fill={'rgb(var(--dnd-indicator-rgb))'}
                                style={{width: '18px', height: '18px'}}
                            />
                        }

                        <MuteIcon
                            fill={isMuted ? '#C4C4C4' : '#3DB887'}
                            style={{width: '18px', height: '18px'}}
                        />

                    </div>
                </li>
            );
        });
    };

    renderRecordingBadge = () => {
        // This should not render if:
        // - The recording has not been initialized yet OR if it has ended.
        if (!this.props.callRecording?.init_at || this.props.callRecording?.end_at) {
            return null;
        }

        const isHost = this.props.callHostID === this.props.currentUserID;
        const hasRecStarted = this.props.callRecording?.start_at;

        // If the recording has not started yet then we only render if the user
        // is the host, in which case we'll show the loading spinner.
        if (!isHost && !hasRecStarted) {
            return null;
        }

        if (this.props.callRecording?.err) {
            return null;
        }

        return (
            <Badge
                id={'calls-recording-badge'}
                text={'REC'}
                textSize={12}
                gap={6}
                margin={'0 12px 0 0'}
                padding={'8px 6px'}
                icon={(<RecordCircleOutlineIcon size={12}/>)}
                bgColor={hasRecStarted ? '#D24B4E' : 'rgba(221, 223, 228, 0.04)'}
                loading={!hasRecStarted}
            />
        );
    };

    render() {
        if ((!this.props.show || !window.callsClient) && !window.opener) {
            return null;
        }

        const callsClient = this.getCallsClient();
        if (!callsClient) {
            return null;
        }

        const {formatMessage} = this.props.intl;

        const noInputDevices = this.state.alerts.missingAudioInput.active;
        const noAudioPermissions = this.state.alerts.missingAudioInputPermissions.active;
        const noScreenPermissions = this.state.alerts.missingScreenPermissions.active;
        const isMuted = callsClient.isMuted();
        const MuteIcon = isMuted && !noInputDevices && !noAudioPermissions ? MutedIcon : UnmutedIcon;

        let muteTooltipText = isMuted ? formatMessage({defaultMessage: 'Unmute'}) : formatMessage({defaultMessage: 'Mute'});
        let muteTooltipSubtext = '';

        if (noInputDevices) {
            muteTooltipText = formatMessage(CallAlertConfigs.missingAudioInput.tooltipText);
            muteTooltipSubtext = formatMessage(CallAlertConfigs.missingAudioInput.tooltipSubtext);
        }
        if (noAudioPermissions) {
            muteTooltipText = formatMessage(CallAlertConfigs.missingAudioInputPermissions.tooltipText);
            muteTooltipSubtext = formatMessage(CallAlertConfigs.missingAudioInputPermissions.tooltipSubtext);
        }

        const sharingID = this.props.screenSharingID;
        const currentID = this.props.currentUserID;
        const isSharing = sharingID === currentID;

        let shareScreenTooltipText = isSharing ? formatMessage({defaultMessage: 'Stop presenting'}) : formatMessage({defaultMessage: 'Start presenting'});
        if (noScreenPermissions) {
            shareScreenTooltipText = formatMessage(CallAlertConfigs.missingScreenPermissions.tooltipText);
        }
        const shareScreenTooltipSubtext = noScreenPermissions ? formatMessage(CallAlertConfigs.missingScreenPermissions.tooltipSubtext) : '';

        const participantsText = this.state.showParticipantsList ?
            formatMessage({defaultMessage: 'Hide participants list'}) :
            formatMessage({defaultMessage: 'Show participants list'});

        const showChatThread = this.props.isRhsOpen && this.props.rhsSelectedThreadID === this.props.threadID;
        let chatToolTipText = showChatThread ?
            formatMessage({defaultMessage: 'Hide chat'}) :
            formatMessage({defaultMessage: 'Show chat'});

        const chatToolTipSubtext = '';
        const chatDisabled = Boolean(this.props.channel?.team_id) && this.props.channel.team_id !== this.props.currentTeamID;
        if (chatDisabled) {
            chatToolTipText = formatMessage({
                defaultMessage: 'Chat unavailable: different team selected. Click here to switch back to {channelName} in {teamName}.',
            }, {
                channelName: this.props.channelDisplayName,
                teamName: this.props.channelTeam.display_name,
            });
        }

        const globalRhsSupported = Boolean(this.props.selectRhsPost);

        const isChatUnread = Boolean(this.props.threadUnreadReplies);

        const isHost = this.props.callHostID === this.props.currentUserID;
        const isRecording = isHost && this.props.callRecording && this.props.callRecording.init_at > 0 && !this.props.callRecording.end_at && !this.props.callRecording.err;
        const recordTooltipText = isRecording ? formatMessage({defaultMessage: 'Stop recording'}) : formatMessage({defaultMessage: 'Record call'});
        const RecordIcon = isRecording ? RecordSquareOutlineIcon : RecordCircleOutlineIcon;
        const ShareIcon = isSharing ? UnshareScreenIcon : ShareScreenIcon;

        return (
            <div
                ref={this.expandedRootRef}
                id='calls-expanded-view'
                style={globalRhsSupported ? this.style.root : {
                    ...this.style.root,
                    position: 'absolute',
                    top: 0,
                    left: 0,
                }}
            >
                <div style={this.style.main}>
                    {this.renderAlertBanner()}

                    <div style={this.style.topContainer}>
                        <div style={this.style.topLeftContainer}>
                            {this.renderRecordingBadge()}
                            <CallDuration
                                style={{margin: '4px'}}
                                startAt={this.props.callStartAt}
                            />
                            <span style={{margin: '4px'}}>{untranslatable('•')}</span>
                            <span style={{margin: '4px'}}>
                                {formatMessage({defaultMessage: '{count, plural, =1 {# participant} other {# participants}}'}, {count: this.props.profiles.length})}
                            </span>
                            <span style={{flex: 1}}/>
                        </div>
                        {
                            !window.opener &&
                            <button
                                className='button-close'
                                style={this.style.closeViewButton}
                                onClick={this.onCloseViewClick}
                            >
                                <CompassIcon icon='arrow-collapse'/>
                            </button>
                        }
                    </div>

                    {!this.props.screenSharingID &&
                        <div style={this.style.centerView}>
                            <ul
                                id='calls-expanded-view-participants-grid'
                                style={{
                                    ...this.style.participants,
                                    gridTemplateColumns: `repeat(${Math.min(this.props.profiles.length, MaxParticipantsPerRow)}, 1fr)`,
                                }}
                            >
                                {this.renderParticipants()}
                            </ul>
                        </div>
                    }
                    {this.props.screenSharingID && this.renderScreenSharingPlayer()}
                    <div
                        id='calls-expanded-view-controls'
                        style={this.style.controls}
                    >
                        <div style={{flex: '1', display: 'flex', justifyContent: 'flex-start', marginLeft: '16px'}}>
                            <ControlsButton
                                id='calls-popout-participants-button'
                                onToggle={() => this.onParticipantsListToggle()}
                                tooltipText={participantsText}
                                shortcut={reverseKeyMappings.popout[PARTICIPANTS_LIST_TOGGLE][0]}
                                bgColor={this.state.showParticipantsList ? 'white' : ''}
                                bgColorHover={this.state.showParticipantsList ? 'rgba(255, 255, 255, 0.92)' : ''}
                                iconFill={this.state.showParticipantsList ? 'rgba(var(--calls-bg-rgb), 0.80)' : ''}
                                iconFillHover={this.state.showParticipantsList ? 'var(--calls-bg)' : ''}
                                icon={
                                    <ParticipantsIcon
                                        style={{
                                            width: '28px',
                                            height: '28px',
                                        }}
                                    />
                                }
                                margin='0'
                            />
                        </div>

                        <div style={this.style.centerControls}>
                            <ControlsButton
                                id='calls-popout-mute-button'
                                // eslint-disable-next-line no-undefined
                                onToggle={noInputDevices ? undefined : this.onMuteToggle}
                                tooltipText={muteTooltipText}
                                tooltipSubtext={muteTooltipSubtext}
                                // eslint-disable-next-line no-undefined
                                shortcut={noInputDevices || noAudioPermissions ? undefined : reverseKeyMappings.popout[MUTE_UNMUTE][0]}
                                bgColor={isMuted ? 'var(--dnd-indicator)' : 'rgba(61, 184, 135, 0.16)'}
                                bgColorHover={isMuted ? 'var(--dnd-indicator)' : 'rgba(61, 184, 135, 0.20)'}
                                iconFill={isMuted ? 'rgba(255, 255, 255, 0.80)' : 'rgba(61, 184, 135, 0.80)'}
                                iconFillHover={isMuted ? 'white' : 'rgba(61, 184, 135, 0.80)'}
                                icon={
                                    <MuteIcon
                                        style={{
                                            width: '28px',
                                            height: '28px',
                                        }}
                                    />
                                }
                                unavailable={noInputDevices || noAudioPermissions}
                            />

                            {isHost && this.props.recordingsEnabled &&
                                <ControlsButton
                                    id='calls-popout-record-button'
                                    onToggle={() => this.onRecordToggle()}
                                    tooltipText={recordTooltipText}
                                    // eslint-disable-next-line no-undefined
                                    shortcut={reverseKeyMappings.popout[RECORDING_TOGGLE][0]}
                                    bgColor={isRecording ? 'rgba(var(--dnd-indicator-rgb), 0.16)' : ''}
                                    bgColorHover={isRecording ? 'rgba(var(--dnd-indicator-rgb), 0.20)' : ''}
                                    iconFill={isRecording ? 'rgba(var(--dnd-indicator-rgb), 0.80)' : ''}
                                    iconFillHover={isRecording ? 'var(--dnd-indicator)' : ''}
                                    icon={<RecordIcon size={28}/>}
                                />
                            }

                            {this.props.allowScreenSharing &&
                                <ControlsButton
                                    id='calls-popout-screenshare-button'
                                    onToggle={() => this.onShareScreenToggle()}
                                    tooltipText={shareScreenTooltipText}
                                    tooltipSubtext={shareScreenTooltipSubtext}
                                    // eslint-disable-next-line no-undefined
                                    shortcut={noScreenPermissions ? undefined : reverseKeyMappings.popout[SHARE_UNSHARE_SCREEN][0]}
                                    bgColor={isSharing ? 'rgba(var(--dnd-indicator-rgb), 0.16)' : ''}
                                    bgColorHover={isSharing ? 'rgba(var(--dnd-indicator-rgb), 0.20)' : ''}
                                    iconFill={isSharing ? 'rgba(var(--dnd-indicator-rgb), 0.80)' : ''}
                                    iconFillHover={isSharing ? 'var(--dnd-indicator)' : ''}
                                    icon={
                                        <ShareIcon
                                            style={{
                                                width: '28px',
                                                height: '28px',
                                            }}
                                        />
                                    }
                                    unavailable={noScreenPermissions}
                                    disabled={sharingID !== '' && !isSharing}
                                />
                            }

                            <ReactionButton
                                ref={this.emojiButtonRef}
                                trackEvent={this.props.trackEvent}
                            />

                            {globalRhsSupported && (
                                <ControlsButton
                                    id='calls-popout-chat-button'
                                    onToggle={this.toggleChat}
                                    tooltipText={chatToolTipText}
                                    tooltipSubtext={chatToolTipSubtext}
                                    bgColor={showChatThread ? 'white' : ''}
                                    bgColorHover={showChatThread ? 'rgba(255, 255, 255, 0.92)' : ''}
                                    iconFill={showChatThread ? 'rgba(var(--calls-bg-rgb), 0.80)' : ''}
                                    iconFillHover={showChatThread ? 'var(--calls-bg)' : ''}
                                    icon={
<<<<<<< HEAD
                                        <div css={{position: 'relative'}}>
                                            <MessageTextOutlineIcon
                                                size={28}
=======
                                        <div style={{position: 'relative'}}>
                                            <ProductChannelsIcon // TODO use 'icon-message-text-outline' once added
                                                size={24}
                                                color={'white'}
>>>>>>> 7485f06e
                                            />
                                            {!chatDisabled && isChatUnread && (
                                                <UnreadIndicator mentions={this.props.threadUnreadMentions}/>
                                            )}
                                        </div>
                                    }
                                    unavailable={chatDisabled}
                                />
                            )}
                        </div>
                        <div style={{flex: '1', display: 'flex', justifyContent: 'flex-end', marginRight: '16px'}}>
                            <ControlsButton
                                id='calls-popout-leave-button'
                                onToggle={() => this.onDisconnectClick()}
                                tooltipText={formatMessage({defaultMessage: 'Leave call'})}
                                shortcut={reverseKeyMappings.popout[LEAVE_CALL][0]}
                                bgColor={'var(--dnd-indicator)'}
                                bgColorHover={'var(--dnd-indicator)'}
                                iconFill={'rgba(255, 255, 255, 0.80)'}
                                iconFillHover={'white'}
                                icon={
                                    <LeaveCallIcon
                                        style={{width: '28px', height: '28px'}}
                                    />
                                }
                                margin='0'
                            />
                        </div>
                    </div>
                </div>
                {this.state.showParticipantsList &&
                    <ul style={this.style.rhs}>
                        <div style={this.style.rhsHeaderContainer}>
                            <div style={this.style.rhsHeader}>
                                <span>{formatMessage({defaultMessage: 'Participants'})}</span>
                                <CloseButton
                                    className='style--none'
                                    onClick={() => this.onParticipantsListToggle()}
                                >
                                    <CompassIcon icon='close'/>
                                </CloseButton>
                            </div>
                        </div>
                        {this.renderParticipantsRHSList()}
                    </ul>
                }
                {globalRhsSupported &&
                    <ExpandedViewGlobalsStyle
                        callThreadSelected={this.props.rhsSelectedThreadID === this.props.threadID}
                    />
                }

                <Overlay>
                    <ReactionStream/>
                    <RecordingInfoPrompt
                        isHost={this.props.callHostID === this.props.currentUserID}
                        hostChangeAt={this.props.callHostChangeAt}
                        recording={this.props.callRecording}
                        recordingMaxDuration={this.props.recordingMaxDuration}
                        onDecline={this.onDisconnectClick}
                    />
                </Overlay>
            </div>
        );
    }
}

const isActiveElementInteractable = () => {
    return document.activeElement && ['INPUT', 'SELECT', 'BUTTON', 'TEXTAREA'].includes(document.activeElement.tagName);
};

const UnreadIndicator = ({mentions}: { mentions?: number }) => {
    return (
        <UnreadDot>
            { mentions &&
            <MentionsCounter>{mentions > 99 ? untranslatable('99+') : mentions}</MentionsCounter>
            }
        </UnreadDot>
    );
};

const MentionsCounter = styled.span`
    font-weight: 700;
    font-size: 8px;
    color: var(--button-color);
`;

const UnreadDot = styled.span`
    position: absolute;
    display: flex;
    justify-content: center;
    align-items: center;
    z-index: 1;
    top: -4px;
    right: -4px;
    width: 15px;
    height: 12px;
    background: var(--button-bg);
    border-radius: 8px;
    border: 2px solid white;
`;

const ExpandedViewGlobalsStyle = createGlobalStyle<{ callThreadSelected: boolean }>`
    #root {
        > #global-header,
        > .team-sidebar,
        > .app-bar,
        > #channel_view .channel__wrap,
        > #SidebarContainer {
            display: none;
        }

        #sidebar-right #sbrSearchFormContainer {
            // mobile search not supported in expanded view or expanded window
            // TODO move to hideMobileSearchBarInRHS prop of Search component in mattermost-webapp
            display: none;
        }

        .channel-view-inner {
            padding: 0;
        }

        ${({callThreadSelected}) => !callThreadSelected && css`
            .sidebar--right {
                display: none;
            }
        `}
    }

    #sidebar-right {
        z-index: 1001;
    }
`;

const CloseButton = styled.button`
  display: flex;
  align-items: center;
  justify-content: center;
  margin-left: auto;
  color: rgba(var(--center-channel-color-rgb), 0.56);
  width: 32px;
  height: 32px;
  border-radius: 4px;

  :hover {
    background: rgba(var(--center-channel-color-rgb), 0.08);
    color: rgba(var(--center-channel-color-rgb), 0.72);
    fill: rgba(var(--center-channel-color-rgb), 0.72);
  }

  i {
    display: inline-flex;
    align-items: center;
    justify-content: center;
    font-size: 18px;
  }
`;

const Overlay = styled.div`
  position: absolute;
  bottom: 96px;
  display: flex;
  flex-direction: column;
  gap: 12px;
`;<|MERGE_RESOLUTION|>--- conflicted
+++ resolved
@@ -7,7 +7,7 @@
 import {IntlShape} from 'react-intl';
 import {RouteComponentProps} from 'react-router-dom';
 import {compareSemVer} from 'semver-parser';
-import styled, {createGlobalStyle, css, CSSObject} from 'styled-components';
+import styled, {createGlobalStyle, css} from 'styled-components';
 import {MediaControlBar, MediaController, MediaFullscreenButton} from 'media-chrome/dist/react';
 
 import {UserProfile} from '@mattermost/types/users';
@@ -283,7 +283,7 @@
                 margin: '0 12px',
             },
         };
-    }
+    };
 
     private style = this.genStyle();
 
@@ -1108,16 +1108,9 @@
                                     iconFill={showChatThread ? 'rgba(var(--calls-bg-rgb), 0.80)' : ''}
                                     iconFillHover={showChatThread ? 'var(--calls-bg)' : ''}
                                     icon={
-<<<<<<< HEAD
-                                        <div css={{position: 'relative'}}>
+                                        <div style={{position: 'relative'}}>
                                             <MessageTextOutlineIcon
                                                 size={28}
-=======
-                                        <div style={{position: 'relative'}}>
-                                            <ProductChannelsIcon // TODO use 'icon-message-text-outline' once added
-                                                size={24}
-                                                color={'white'}
->>>>>>> 7485f06e
                                             />
                                             {!chatDisabled && isChatUnread && (
                                                 <UnreadIndicator mentions={this.props.threadUnreadMentions}/>
