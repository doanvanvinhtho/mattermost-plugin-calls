/* eslint-disable max-lines */
// Copyright (c) 2015-present Mattermost, Inc. All Rights Reserved.
// See LICENSE.txt for license information.

import React, {CSSProperties} from 'react';
import {compareSemVer} from 'semver-parser';
import {OverlayTrigger, Tooltip} from 'react-bootstrap';
import Picker from '@emoji-mart/react';

import {getEmojiImageUrl} from 'mattermost-redux/utils/emoji_utils';

import {UserProfile} from '@mattermost/types/users';
import {Channel} from '@mattermost/types/channels';

import {getUserDisplayName, getScreenStream, isDMChannel, hasExperimentalFlag} from 'src/utils';
<<<<<<< HEAD
import {
    UserState,
    AudioDevices,
    CallAlertStates,
    CallAlertStatesDefault,
} from 'src/types/types';
import {
    CallAlertConfigs,
} from 'src/constants';
=======
import {EmojiData, ReactionWithUser, UserState} from 'src/types/types';
>>>>>>> 05b0f526
import * as Telemetry from 'src/types/telemetry';

import {Emojis, EmojiIndicesByUnicode} from 'src/emoji';

import Avatar from '../avatar/avatar';
import {ReactionStream} from '../reaction_stream/reaction_stream';
import {Emoji} from '../emoji/emoji';
import CompassIcon from '../../components/icons/compassIcon';
import LeaveCallIcon from '../../components/icons/leave_call_icon';
import MutedIcon from '../../components/icons/muted_icon';
import UnmutedIcon from '../../components/icons/unmuted_icon';
import ScreenIcon from '../../components/icons/screen_icon';
import RaisedHandIcon from '../../components/icons/raised_hand';
import UnraisedHandIcon from '../../components/icons/unraised_hand';
import SmileyIcon from '../../components/icons/smiley_icon';
import ParticipantsIcon from '../../components/icons/participants';
import CallDuration from '../call_widget/call_duration';
import Shortcut from 'src/components/shortcut';

import {
    MUTE_UNMUTE,
    RAISE_LOWER_HAND,
    SHARE_UNSHARE_SCREEN,
    PARTICIPANTS_LIST_TOGGLE,
    LEAVE_CALL,
    PUSH_TO_TALK,
    keyToAction,
    reverseKeyMappings,
    MAKE_REACTION,
} from 'src/shortcuts';

import GlobalBanner from './global_banner';
import ControlsButton from './controls_button';

import './component.scss';

const EMOJI_VERSION = '13';

const EMOJI_SKINTONE_MAP = new Map([[1, ''], [2, '1F3FB'], [3, '1F3FC'], [4, '1F3FD'], [5, '1F3FE'], [6, '1F3FF']]);

interface Props {
    show: boolean,
    currentUserID: string,
    profiles: UserProfile[],
    pictures: {
        [key: string]: string,
    },
    statuses: {
        [key: string]: UserState,
    },
    reactions: ReactionWithUser[],
    callStartAt: number,
    hideExpandedView: () => void,
    showScreenSourceModal: () => void,
    screenSharingID: string,
    channel: Channel,
    connectedDMUser: UserProfile | undefined,
    trackEvent: (event: Telemetry.Event, source: Telemetry.Source, props?: Record<string, any>) => void,
}

interface State {
    screenStream: MediaStream | null,
    showParticipantsList: boolean,
<<<<<<< HEAD
    alerts: CallAlertStates,
=======
    showEmojiPicker: boolean
>>>>>>> 05b0f526
}

export default class ExpandedView extends React.PureComponent<Props, State> {
    private screenPlayer = React.createRef<HTMLVideoElement>()
    private pushToTalk = false;

    constructor(props: Props) {
        super(props);
        this.screenPlayer = React.createRef();
        this.state = {
            screenStream: null,
            showParticipantsList: false,
<<<<<<< HEAD
            alerts: CallAlertStatesDefault,
=======
            showEmojiPicker: false,
>>>>>>> 05b0f526
        };

        if (window.opener) {
            const callsClient = window.opener.callsClient;
            callsClient.on('close', () => window.close());
        }
    }

    getCallsClient = () => {
        return window.opener ? window.opener.callsClient : window.callsClient;
    }

    handleBlur = () => {
        if (this.pushToTalk) {
            this.getCallsClient()?.mute();
            this.pushToTalk = false;
            this.forceUpdate();
        }
    }

    handleKeyUp = (ev: KeyboardEvent) => {
        if (keyToAction('popout', ev) === PUSH_TO_TALK && this.pushToTalk) {
            this.getCallsClient()?.mute();
            this.pushToTalk = false;
            this.forceUpdate();
        }
    }

    toggleEmojiPicker = () => {
        this.setState((prevState) => ({
            showEmojiPicker: !prevState.showEmojiPicker,
        }));
    }

    handleUserPicksEmoji = (ev: any) => {
        const callsClient = this.getCallsClient();
        const emojiData = {
            name: ev.id,
            skin: ev.skin ? EMOJI_SKINTONE_MAP.get(ev.skin) : null,
            unified: ev.unified.toUpperCase(),
        };
        callsClient.sendUserReaction(emojiData);
    }

    handleKBShortcuts = (ev: KeyboardEvent) => {
        if ((!this.props.show || !window.callsClient) && !window.opener) {
            return;
        }

        switch (keyToAction('popout', ev)) {
        case PUSH_TO_TALK:
            if (this.pushToTalk) {
                return;
            }
            this.getCallsClient()?.unmute();
            this.pushToTalk = true;
            this.forceUpdate();
            break;
        case MUTE_UNMUTE:
            this.onMuteToggle();
            break;
        case RAISE_LOWER_HAND:
            this.onRaiseHandToggle(true);
            break;
        case MAKE_REACTION:
            this.toggleEmojiPicker();
            break;
        case SHARE_UNSHARE_SCREEN:
            this.onShareScreenToggle(true);
            break;
        case PARTICIPANTS_LIST_TOGGLE:
            this.onParticipantsListToggle(true);
            break;
        case LEAVE_CALL:
            this.onDisconnectClick();
            break;
        }
    }

    setDevices = (devices: AudioDevices) => {
        this.setState({
            alerts: {
                ...this.state.alerts,
                missingAudioInput: {
                    ...this.state.alerts.missingAudioInput,
                    active: devices.inputs.length === 0,
                    show: devices.inputs.length === 0,
                },
            }});
    }

    onDisconnectClick = () => {
        this.props.hideExpandedView();
        const callsClient = this.getCallsClient();
        if (callsClient) {
            callsClient.disconnect();
            if (window.opener) {
                window.close();
            }
        }
    }

    getEmojiURL = (emoji: EmojiData) => {
        const index = EmojiIndicesByUnicode.get(emoji.unified.toLowerCase());
        if (typeof index === 'undefined') {
            return '';
        }
        return getEmojiImageUrl(Emojis[index]);
    }

    onMuteToggle = () => {
        if (this.pushToTalk) {
            return;
        }
        const callsClient = this.getCallsClient();
        if (callsClient.isMuted()) {
            callsClient.unmute();
        } else {
            callsClient.mute();
        }
    }

    onShareScreenToggle = async (fromShortcut?: boolean) => {
        const callsClient = this.getCallsClient();
        if (this.props.screenSharingID === this.props.currentUserID) {
            callsClient.unshareScreen();
            this.setState({
                screenStream: null,
            });
            this.props.trackEvent(Telemetry.Event.UnshareScreen, Telemetry.Source.ExpandedView, {initiator: fromShortcut ? 'shortcut' : 'button'});
        } else if (!this.props.screenSharingID) {
            if (window.desktop && compareSemVer(window.desktop.version, '5.1.0') >= 0) {
                this.props.showScreenSourceModal();
            } else {
                const state = {} as State;
                const stream = await getScreenStream('', hasExperimentalFlag());
                if (window.opener && stream) {
                    window.screenSharingTrackId = stream.getVideoTracks()[0].id;
                }
                callsClient.setScreenStream(stream);
                state.screenStream = stream;

                if (stream) {
                    state.alerts = {
                        ...this.state.alerts,
                        missingScreenPermissions: {
                            ...this.state.alerts.missingScreenPermissions,
                            active: false,
                            show: false,
                        },
                    };
                } else {
                    state.alerts = {
                        ...this.state.alerts,
                        missingScreenPermissions: {
                            ...this.state.alerts.missingScreenPermissions,
                            active: true,
                            show: true,
                        },
                    };
                }

                this.setState(state);
            }
            this.props.trackEvent(Telemetry.Event.ShareScreen, Telemetry.Source.ExpandedView, {initiator: fromShortcut ? 'shortcut' : 'button'});
        }
    }

    onRaiseHandToggle = (fromShortcut?: boolean) => {
        const callsClient = this.getCallsClient();
        if (callsClient.isHandRaised) {
            this.props.trackEvent(Telemetry.Event.LowerHand, Telemetry.Source.ExpandedView, {initiator: fromShortcut ? 'shortcut' : 'button'});
            callsClient.unraiseHand();
        } else {
            this.props.trackEvent(Telemetry.Event.RaiseHand, Telemetry.Source.ExpandedView, {initiator: fromShortcut ? 'shortcut' : 'button'});
            callsClient.raiseHand();
        }
    }

    renderEmojiPicker = () => {
        return this.state.showEmojiPicker ? (
            <div style={style.emojiPickerContainer as CSSProperties}>
                <Picker
                    emojiVersion={EMOJI_VERSION}
                    skinTonePosition='search'
                    onEmojiSelect={this.handleUserPicksEmoji}
                    onClickOutside={this.toggleEmojiPicker}
                    autoFocus={true}
                    perLine={12}
                />
            </div>
        ) : null;
    }

    onParticipantsListToggle = (fromShortcut?: boolean) => {
        const event = this.state.showParticipantsList ? Telemetry.Event.CloseParticipantsList : Telemetry.Event.OpenParticipantsList;
        this.props.trackEvent(event, Telemetry.Source.ExpandedView, {initiator: fromShortcut ? 'shortcut' : 'button'});
        this.setState({
            showParticipantsList: !this.state.showParticipantsList,
        });
    }

    onCloseViewClick = () => {
        this.props.trackEvent(Telemetry.Event.CloseExpandedView, Telemetry.Source.ExpandedView, {initiator: 'button'});
        this.props.hideExpandedView();
    }

    public componentDidUpdate(prevProps: Props, prevState: State) {
        if (window.opener) {
            if (document.title.indexOf('Call') === -1 && this.props.channel) {
                if (isDMChannel(this.props.channel) && this.props.connectedDMUser) {
                    document.title = `Call - ${getUserDisplayName(this.props.connectedDMUser)}`;
                } else if (!isDMChannel(this.props.channel)) {
                    document.title = `Call - ${this.props.channel.display_name}`;
                }
            }
        }

        if (this.state.screenStream && this.screenPlayer.current && this.screenPlayer?.current.srcObject !== this.state.screenStream) {
            this.screenPlayer.current.srcObject = this.state.screenStream;
        }

        const callsClient = this.getCallsClient();
        if (!this.state.screenStream && callsClient?.getLocalScreenStream()) {
            // eslint-disable-next-line react/no-did-update-set-state
            this.setState({screenStream: callsClient.getLocalScreenStream()});
        }
    }

    public componentDidMount() {
        // keyboard shortcuts
        window.addEventListener('keydown', this.handleKBShortcuts, true);
        window.addEventListener('keyup', this.handleKeyUp, true);
        window.addEventListener('blur', this.handleBlur, true);

        const callsClient = this.getCallsClient();
        callsClient.on('remoteScreenStream', (stream: MediaStream) => {
            this.setState({
                screenStream: stream,
            });
        });
        callsClient.on('devicechange', this.setDevices);
        callsClient.on('initaudio', () => {
            this.setState({
                alerts: {
                    ...this.state.alerts,
                    missingAudioInputPermissions: {
                        active: false,
                        show: false,
                    },
                }});
        });

        this.setDevices(callsClient.getAudioDevices());

        const screenStream = callsClient.getLocalScreenStream() || callsClient.getRemoteScreenStream();

        // eslint-disable-next-line react/no-did-mount-set-state
        this.setState({
            alerts: {
                ...this.state.alerts,
                missingAudioInputPermissions: {
                    ...this.state.alerts.missingAudioInputPermissions,
                    active: !this.state.alerts.missingAudioInput.active && !callsClient.audioTrack,
                    show: !this.state.alerts.missingAudioInput.active && !callsClient.audioTrack,
                },
            },
            screenStream,
        });
    }

    public componentWillUnmount() {
        window.removeEventListener('keydown', this.handleKBShortcuts, true);
        window.removeEventListener('keyup', this.handleKeyUp, true);
        window.removeEventListener('blur', this.handleBlur, true);
    }

    shouldRenderAlertBanner = () => {
        return Object.entries(this.state.alerts).filter(kv => kv[1].show).length > 0;
    }

    renderAlertBanner = () => {
        for (const keyVal of Object.entries(this.state.alerts)) {
            const [alertID, alertState] = keyVal;
            if (!alertState.show) {
                continue;
            }

            const alertConfig = CallAlertConfigs[alertID];

            return (
                <GlobalBanner
                    {...alertConfig}
                    icon={alertConfig.icon}
                    body={alertConfig.bannerText}
                    onClose={() => {
                        this.setState({
                            alerts: {
                                ...this.state.alerts,
                                [alertID]: {
                                    ...alertState,
                                    show: false,
                                },
                            },
                        });
                    }}
                />
            );
        }

        return null;
    }

    renderScreenSharingPlayer = () => {
        const isSharing = this.props.screenSharingID === this.props.currentUserID;

        let profile;
        if (!isSharing) {
            for (let i = 0; i < this.props.profiles.length; i++) {
                if (this.props.profiles[i].id === this.props.screenSharingID) {
                    profile = this.props.profiles[i];
                    break;
                }
            }
            if (!profile) {
                return null;
            }
        }

        const msg = isSharing ? 'You are sharing your screen' : `You are viewing ${getUserDisplayName(profile as UserProfile)}'s screen`;

        return (
<<<<<<< HEAD
            <div
                style={{
                    ...style.screenContainer,

                    // Account for when we display an alert banner.
                    maxHeight: `calc(100% - ${this.shouldRenderAlertBanner() ? 240 : 200}px)`,
                } as CSSProperties}
            >
=======
            <div style={style.screenContainer as CSSProperties}>
                <ReactionStream style={{left: '0'}}/>
>>>>>>> 05b0f526
                <video
                    id='screen-player'
                    ref={this.screenPlayer}
                    width='100%'
                    height='100%'
                    muted={true}
                    autoPlay={true}
                    onClick={(ev) => ev.preventDefault()}
                    controls={true}
                />
                <span
                    style={{
                        background: 'black',
                        padding: '4px 8px',
                        borderRadius: '4px',
                        color: 'white',
                        marginTop: '8px',
                    }}
                >
                    {msg}
                </span>
            </div>
        );
    }

    renderParticipants = () => {
        return this.props.profiles.map((profile, idx) => {
            const status = this.props.statuses[profile.id];
            let isMuted = true;
            let isSpeaking = false;
            let isHandRaised = false;
            let hasReaction = false;
            let emojiURL = '';
            if (status) {
                isMuted = !status.unmuted;
                isSpeaking = Boolean(status.voice);
                isHandRaised = Boolean(status.raised_hand > 0);
                hasReaction = Boolean(status.reaction);

                if (status.reaction) {
                    emojiURL = this.getEmojiURL(status.reaction.emoji);
                }
            }

            const MuteIcon = isMuted ? MutedIcon : UnmutedIcon;

            return (
                <li
                    key={'participants_profile_' + idx}
                    style={{display: 'flex', flexDirection: 'column', justifyContent: 'center', alignItems: 'center', margin: '16px'}}
                >

                    <div style={{position: 'relative'}}>
                        <Avatar
                            size={50}
                            fontSize={18}
                            border={false}
                            borderGlow={isSpeaking}
                            url={this.props.pictures[profile.id]}
                        />
                        <div
                            style={{
                                position: 'absolute',
                                display: 'flex',
                                justifyContent: 'center',
                                alignItems: 'center',
                                bottom: 0,
                                right: 0,
                                background: 'rgba(50, 50, 50, 1)',
                                borderRadius: '30px',
                                width: '20px',
                                height: '20px',
                            }}
                        >
                            <MuteIcon
                                fill={isMuted ? '#C4C4C4' : '#3DB887'}
                                style={{width: '14px', height: '14px'}}
                                stroke={isMuted ? '#C4C4C4' : ''}
                            />
                        </div>
                        {isHandRaised &&
                        <>
                            <div style={style.reactionBackground as CSSProperties}/>
                            <div style={style.handRaisedContainer as CSSProperties}>
                                {'🤚'}
                            </div>
                        </>
                        }
                        {!isHandRaised && hasReaction && status.reaction &&
                        <>
                            <div style={style.reactionBackground as CSSProperties}/>
                            <div style={style.reactionContainer as CSSProperties}>
                                <Emoji emoji={status.reaction.emoji}/>
                            </div>
                        </>
                        }
                    </div>

                    <span style={{fontWeight: 600, fontSize: '12px', margin: '8px 0'}}>
                        {getUserDisplayName(profile)}{profile.id === this.props.currentUserID && ' (you)'}
                    </span>

                </li>
            );
        });
    }

    renderParticipantsRHSList = () => {
        return this.props.profiles.map((profile, idx) => {
            const status = this.props.statuses[profile.id];
            let isMuted = true;
            let isSpeaking = false;
            let isHandRaised = false;
            if (status) {
                isMuted = !status.unmuted;
                isSpeaking = Boolean(status.voice);
                isHandRaised = Boolean(status.raised_hand > 0);
            }

            const MuteIcon = isMuted ? MutedIcon : UnmutedIcon;

            return (
                <li
                    key={'participants_rhs_profile_' + idx}
                    style={{display: 'flex', alignItems: 'center', padding: '4px 8px'}}
                >
                    <Avatar
                        size={24}
                        fontSize={10}
                        border={false}
                        borderGlow={isSpeaking}
                        url={this.props.pictures[profile.id]}
                        style={{
                            marginRight: '8px',
                        }}
                    />
                    <span style={{fontWeight: 600, fontSize: '12px', margin: '8px 0'}}>
                        {getUserDisplayName(profile)}{profile.id === this.props.currentUserID && ' (you)'}
                    </span>

                    <div
                        style={{
                            display: 'flex',
                            justifyContent: 'center',
                            alignItems: 'center',
                            marginLeft: 'auto',
                            gap: '4px',
                        }}
                    >
                        { isHandRaised &&
                            <RaisedHandIcon
                                fill={'rgba(255, 188, 66, 1)'}
                                style={{width: '14px', height: '14px'}}
                            />
                        }

                        { this.props.screenSharingID === profile.id &&
                        <ScreenIcon
                            fill={'rgb(var(--dnd-indicator-rgb))'}
                            style={{width: '14px', height: '14px'}}
                        />
                        }

                        <MuteIcon
                            fill={isMuted ? '#C4C4C4' : '#3DB887'}
                            style={{width: '14px', height: '14px'}}
                            stroke={isMuted ? '#C4C4C4' : ''}
                        />

                    </div>
                </li>
            );
        });
    }

    render() {
        if ((!this.props.show || !window.callsClient) && !window.opener) {
            return null;
        }

        const callsClient = this.getCallsClient();
        if (!callsClient) {
            return null;
        }

        const noInputDevices = this.state.alerts.missingAudioInput.active;
        const noAudioPermissions = this.state.alerts.missingAudioInputPermissions.active;
        const noScreenPermissions = this.state.alerts.missingScreenPermissions.active;
        const isMuted = callsClient.isMuted();
        const MuteIcon = isMuted && !noInputDevices && !noAudioPermissions ? MutedIcon : UnmutedIcon;

        let muteTooltipText = isMuted ? 'Click to unmute' : 'Click to mute';
        let muteTooltipSubtext = '';
        if (noInputDevices) {
            muteTooltipText = CallAlertConfigs.missingAudioInput.tooltipText;
            muteTooltipSubtext = CallAlertConfigs.missingAudioInput.tooltipSubtext;
        }
        if (noAudioPermissions) {
            muteTooltipText = CallAlertConfigs.missingAudioInputPermissions.tooltipText;
            muteTooltipSubtext = CallAlertConfigs.missingAudioInputPermissions.tooltipSubtext;
        }

        const sharingID = this.props.screenSharingID;
        const currentID = this.props.currentUserID;
        const isSharing = sharingID === currentID;

<<<<<<< HEAD
        let shareScreenTooltipText = isSharing ? 'Stop presenting' : 'Start presenting';
        if (noScreenPermissions) {
            shareScreenTooltipText = CallAlertConfigs.missingScreenPermissions.tooltipText;
        }
        const shareScreenTooltipSubtext = noScreenPermissions ? CallAlertConfigs.missingScreenPermissions.tooltipSubtext : '';

        const isHandRaised = callsClient.isHandRaised;
        const HandIcon = isHandRaised ? UnraisedHandIcon : RaisedHandIcon;
        const raiseHandText = isHandRaised ? 'Lower hand' : 'Raise hand';
        const participantsText = 'Show participants list';
=======
        const handsup: string[] = [];

        // building the list here causes a bug tht if a user leaves and recently reacted it will show as blank
        const profileMap: {[key: string]: UserProfile;} = {};
        this.props.profiles.forEach((profile) => {
            profileMap[profile.id] = profile;
            if (this.props.statuses[profile.id]?.raised_hand) {
                handsup.push(profile.id);
            }
        });
>>>>>>> 05b0f526

        return (
            <div
                id='calls-expanded-view'
                style={style.root as CSSProperties}
            >
                <div style={style.main as CSSProperties}>
<<<<<<< HEAD
                    { this.renderAlertBanner() }

                    <div style={{display: 'flex', alignItems: 'center', width: '100%'}}>
=======
                    <div style={{display: 'flex', width: '100%'}}>
>>>>>>> 05b0f526
                        <div style={style.topLeftContainer as CSSProperties}>
                            <CallDuration
                                style={{margin: '4px'}}
                                startAt={this.props.callStartAt}
                            />
                            <span style={{margin: '4px'}}>{'•'}</span>
                            <span style={{margin: '4px'}}>{`${this.props.profiles.length} participants`}</span>

                        </div>
                        {
                            !window.opener &&
                            <button
                                className='button-close'
                                style={style.closeViewButton as CSSProperties}
                                onClick={this.onCloseViewClick}
                            >
                                <CompassIcon icon='arrow-collapse'/>
                            </button>
                        }
                    </div>
                    { !this.props.screenSharingID &&
                        <div style={{flex: 1, display: 'flex'}}>
                            <ReactionStream/>
                            <ul
                                id='calls-expanded-view-participants-grid'
                                style={{
                                    ...style.participants,
                                    gridTemplateColumns: `repeat(${Math.min(this.props.profiles.length, 4)}, 1fr)`,
                                }}
                            >
                                { this.renderParticipants() }
                            </ul>
                        </div>
                    }
                    { this.props.screenSharingID && this.renderScreenSharingPlayer() }
                    <div
                        id='calls-expanded-view-controls'
                        style={style.controls}
                    >
                        <div style={{flex: '1', display: 'flex', justifyContent: 'flex-start', marginLeft: '16px'}}>
                            <ControlsButton
                                id='calls-popout-participants-button'
                                onToggle={() => this.onParticipantsListToggle()}
                                tooltipText={this.state.showParticipantsList ? 'Hide participants list' : 'Show participants list'}
                                shortcut={reverseKeyMappings.popout[PARTICIPANTS_LIST_TOGGLE][0]}
                                bgColor={this.state.showParticipantsList ? 'rgba(28, 88, 217, 0.32)' : ''}
                                icon={
                                    <ParticipantsIcon
                                        style={{width: '28px', height: '28px', fill: this.state.showParticipantsList ? 'rgb(28, 88, 217)' : 'white'}}
                                    />
                                }
                                margin='0'
                            />
                        </div>

                        <div style={style.centerControls}>
                            <ControlsButton
                                id='calls-popout-raisehand-button'
                                onToggle={() => this.onRaiseHandToggle()}
                                tooltipText={raiseHandText}
                                shortcut={reverseKeyMappings.popout[RAISE_LOWER_HAND][0]}
                                bgColor={isHandRaised ? 'rgba(255, 188, 66, 0.16)' : ''}
                                icon={
                                    <HandIcon
                                        style={{width: '28px', height: '28px', fill: isHandRaised ? 'rgba(255, 188, 66, 1)' : 'white'}}
                                    />
<<<<<<< HEAD
=======
                                </button>
                            </OverlayTrigger>

                            <div style={{position: 'relative'}}>
                                {this.renderEmojiPicker()}
                                <OverlayTrigger
                                    key='tooltip-emoji-picker'
                                    placement='top'
                                    overlay={
                                        <Tooltip
                                            id='tooltip-emoji-picker'
                                        >
                                            <span>{'Add Reaction'}</span>
                                            <Shortcut shortcut={reverseKeyMappings.popout[MAKE_REACTION][0]}/>
                                        </Tooltip>
                                    }
                                >

                                    <button
                                        className='button-center-controls'
                                        onClick={(e) => {
                                            e.stopPropagation();
                                            this.toggleEmojiPicker();
                                        }}
                                        style={{background: this.state.showEmojiPicker ? '#FFFFFF' : '', position: 'relative'}}
                                    >
                                        <SmileyIcon
                                            style={{width: '28px', height: '28px'}}
                                            fill={this.state.showEmojiPicker ? '#3F4350' : '#FFFFFF'}
                                        />
                                    </button>
                                </OverlayTrigger>
                            </div>

                            <OverlayTrigger
                                key='tooltip-screen-toggle'
                                placement='top'
                                overlay={
                                    <Tooltip
                                        id='tooltip-screen-toggle'
                                    >
                                        <span>{isSharing ? 'Stop presenting' : 'Start presenting'}</span>
                                        <Shortcut shortcut={reverseKeyMappings.popout[SHARE_UNSHARE_SCREEN][0]}/>
                                    </Tooltip>
>>>>>>> 05b0f526
                                }
                            />

                            <ControlsButton
                                id='calls-popout-screenshare-button'
                                onToggle={() => this.onShareScreenToggle()}
                                tooltipText={shareScreenTooltipText}
                                tooltipSubtext={shareScreenTooltipSubtext}
                                // eslint-disable-next-line no-undefined
                                shortcut={noScreenPermissions ? undefined : reverseKeyMappings.popout[SHARE_UNSHARE_SCREEN][0]}
                                bgColor={isSharing ? 'rgba(var(--dnd-indicator-rgb), 0.12)' : ''}
                                icon={
                                    <ScreenIcon
                                        style={{width: '28px', height: '28px', fill: isSharing ? 'rgb(var(--dnd-indicator-rgb))' : ''}}
                                    />
                                }
                                unavailable={noScreenPermissions}
                            />

                            <ControlsButton
                                id='calls-popout-mute-button'
                                // eslint-disable-next-line no-undefined
                                onToggle={noInputDevices ? undefined : this.onMuteToggle}
                                tooltipText={muteTooltipText}
                                tooltipSubtext={muteTooltipSubtext}
                                // eslint-disable-next-line no-undefined
                                shortcut={noInputDevices || noAudioPermissions ? undefined : reverseKeyMappings.popout[MUTE_UNMUTE][1]}
                                bgColor={isMuted ? '' : 'rgba(61, 184, 135, 0.16)'}
                                icon={
                                    <MuteIcon
                                        style={{width: '28px', height: '28px', fill: isMuted ? '' : 'rgba(61, 184, 135, 1)'}}
                                    />
                                }
                                unavailable={noInputDevices || noAudioPermissions}
                            />
                        </div>

                        <div style={{flex: '1', display: 'flex', justifyContent: 'flex-end', marginRight: '16px'}}>
                            <OverlayTrigger
                                key='tooltip-leave-call'
                                placement='top'
                                overlay={
                                    <Tooltip
                                        id='tooltip-leave-call'
                                    >
                                        <span>{'Leave call'}</span>
                                        <Shortcut shortcut={reverseKeyMappings.popout[LEAVE_CALL][0]}/>
                                    </Tooltip>
                                }
                            >
                                <button
                                    className='button-leave'
                                    onClick={this.onDisconnectClick}
                                >

                                    <LeaveCallIcon
                                        style={{width: '24px', height: '24px'}}
                                        fill='white'
                                    />
                                    <span
                                        style={{fontSize: '18px', fontWeight: 600, marginLeft: '8px'}}
                                    >{'Leave'}</span>

                                </button>
                            </OverlayTrigger>
                        </div>
                    </div>
                </div>
                { this.state.showParticipantsList &&
                <ul style={style.rhs as CSSProperties}>
                    <span style={{position: 'sticky', top: '0', background: 'inherit', fontWeight: 600, padding: '8px'}}>{'Participants list'}</span>
                    { this.renderParticipantsRHSList() }
                </ul>
                }
            </div>
        );
    }
}

const style = {
    root: {
        position: 'absolute',
        display: 'flex',
        top: 0,
        left: 0,
        width: '100%',
        height: '100%',
        zIndex: 1000,
        background: 'rgba(37, 38, 42, 1)',
        color: 'white',
    },
    main: {
        display: 'flex',
        flexDirection: 'column',
        flex: '1',
    },
    closeViewButton: {
        fontSize: '24px',
        marginLeft: 'auto',
    },
    participants: {
        display: 'grid',
        overflow: 'auto',
        margin: 'auto',
        padding: '0',
    },
    controls: {
        display: 'flex',
        alignItems: 'center',
        justifyContent: 'center',
        padding: '16px 8px',
        width: '100%',
    },
    centerControls: {
        display: 'flex',
        alignItems: 'center',
        justifyContent: 'center',
    },
    topLeftContainer: {
        display: 'flex',
        alignItems: 'center',
        justifyContent: 'center',
        fontSize: '16px',
        marginRight: 'auto',
        padding: '4px',
    },
    screenContainer: {
        display: 'flex',
        flexDirection: 'column',
        justifyContent: 'center',
        alignItems: 'center',
        margin: 'auto',
        maxWidth: 'calc(100% - 16px)',
    },
    rhs: {
        display: 'flex',
        flexDirection: 'column',
        width: '300px',
        background: 'rgba(9, 10, 11, 1)',
        margin: 0,
        padding: 0,
        overflow: 'auto',
    },
    emojiPickerContainer: {
        position: 'absolute',
        top: '-445px',
        left: '-75px',
    },
    reactionBackground: {
        position: 'absolute',
        display: 'flex',
        justifyContent: 'center',
        alignItems: 'center',
        top: -7,
        right: -12,
        background: 'rgba(37, 38, 42, 1)',
        borderRadius: '30px',
        width: '30px',
        height: '30px',
    },
    reactionContainer: {
        position: 'absolute',
        display: 'flex',
        justifyContent: 'center',
        alignItems: 'center',
        top: -5,
        right: -10,
        background: 'rgba(50, 50, 50, 1)',
        borderRadius: '30px',
        width: '25px',
        height: '25px',
        fontSize: '12px',
    },
    handRaisedContainer: {
        position: 'absolute',
        display: 'flex',
        justifyContent: 'center',
        alignItems: 'center',
        top: -5,
        right: -10,
        background: 'rgba(255, 255, 255, 1)',
        borderRadius: '30px',
        width: '25px',
        height: '25px',
        fontSize: '18px',
    },
};<|MERGE_RESOLUTION|>--- conflicted
+++ resolved
@@ -13,19 +13,17 @@
 import {Channel} from '@mattermost/types/channels';
 
 import {getUserDisplayName, getScreenStream, isDMChannel, hasExperimentalFlag} from 'src/utils';
-<<<<<<< HEAD
 import {
     UserState,
     AudioDevices,
     CallAlertStates,
     CallAlertStatesDefault,
+    EmojiData,
+    ReactionWithUser,
 } from 'src/types/types';
 import {
     CallAlertConfigs,
 } from 'src/constants';
-=======
-import {EmojiData, ReactionWithUser, UserState} from 'src/types/types';
->>>>>>> 05b0f526
 import * as Telemetry from 'src/types/telemetry';
 
 import {Emojis, EmojiIndicesByUnicode} from 'src/emoji';
@@ -89,11 +87,8 @@
 interface State {
     screenStream: MediaStream | null,
     showParticipantsList: boolean,
-<<<<<<< HEAD
     alerts: CallAlertStates,
-=======
     showEmojiPicker: boolean
->>>>>>> 05b0f526
 }
 
 export default class ExpandedView extends React.PureComponent<Props, State> {
@@ -106,11 +101,8 @@
         this.state = {
             screenStream: null,
             showParticipantsList: false,
-<<<<<<< HEAD
             alerts: CallAlertStatesDefault,
-=======
             showEmojiPicker: false,
->>>>>>> 05b0f526
         };
 
         if (window.opener) {
@@ -443,7 +435,6 @@
         const msg = isSharing ? 'You are sharing your screen' : `You are viewing ${getUserDisplayName(profile as UserProfile)}'s screen`;
 
         return (
-<<<<<<< HEAD
             <div
                 style={{
                     ...style.screenContainer,
@@ -452,10 +443,7 @@
                     maxHeight: `calc(100% - ${this.shouldRenderAlertBanner() ? 240 : 200}px)`,
                 } as CSSProperties}
             >
-=======
-            <div style={style.screenContainer as CSSProperties}>
                 <ReactionStream style={{left: '0'}}/>
->>>>>>> 05b0f526
                 <video
                     id='screen-player'
                     ref={this.screenPlayer}
@@ -662,7 +650,6 @@
         const currentID = this.props.currentUserID;
         const isSharing = sharingID === currentID;
 
-<<<<<<< HEAD
         let shareScreenTooltipText = isSharing ? 'Stop presenting' : 'Start presenting';
         if (noScreenPermissions) {
             shareScreenTooltipText = CallAlertConfigs.missingScreenPermissions.tooltipText;
@@ -673,7 +660,7 @@
         const HandIcon = isHandRaised ? UnraisedHandIcon : RaisedHandIcon;
         const raiseHandText = isHandRaised ? 'Lower hand' : 'Raise hand';
         const participantsText = 'Show participants list';
-=======
+
         const handsup: string[] = [];
 
         // building the list here causes a bug tht if a user leaves and recently reacted it will show as blank
@@ -684,7 +671,6 @@
                 handsup.push(profile.id);
             }
         });
->>>>>>> 05b0f526
 
         return (
             <div
@@ -692,13 +678,9 @@
                 style={style.root as CSSProperties}
             >
                 <div style={style.main as CSSProperties}>
-<<<<<<< HEAD
                     { this.renderAlertBanner() }
 
                     <div style={{display: 'flex', alignItems: 'center', width: '100%'}}>
-=======
-                    <div style={{display: 'flex', width: '100%'}}>
->>>>>>> 05b0f526
                         <div style={style.topLeftContainer as CSSProperties}>
                             <CallDuration
                                 style={{margin: '4px'}}
@@ -765,10 +747,8 @@
                                     <HandIcon
                                         style={{width: '28px', height: '28px', fill: isHandRaised ? 'rgba(255, 188, 66, 1)' : 'white'}}
                                     />
-<<<<<<< HEAD
-=======
-                                </button>
-                            </OverlayTrigger>
+                                }
+                            />
 
                             <div style={{position: 'relative'}}>
                                 {this.renderEmojiPicker()}
@@ -800,20 +780,6 @@
                                     </button>
                                 </OverlayTrigger>
                             </div>
-
-                            <OverlayTrigger
-                                key='tooltip-screen-toggle'
-                                placement='top'
-                                overlay={
-                                    <Tooltip
-                                        id='tooltip-screen-toggle'
-                                    >
-                                        <span>{isSharing ? 'Stop presenting' : 'Start presenting'}</span>
-                                        <Shortcut shortcut={reverseKeyMappings.popout[SHARE_UNSHARE_SCREEN][0]}/>
-                                    </Tooltip>
->>>>>>> 05b0f526
-                                }
-                            />
 
                             <ControlsButton
                                 id='calls-popout-screenshare-button'
