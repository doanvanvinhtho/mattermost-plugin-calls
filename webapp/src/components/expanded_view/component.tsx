<<<<<<< HEAD
/* eslint-disable max-lines */
=======
// Copyright (c) 2015-present Mattermost, Inc. All Rights Reserved.
// See LICENSE.txt for license information.
>>>>>>> 98fcdd30

import React, {CSSProperties} from 'react';
import {compareSemVer} from 'semver-parser';
import {OverlayTrigger, Tooltip} from 'react-bootstrap';

import {UserProfile} from '@mattermost/types/users';
import {Channel} from '@mattermost/types/channels';

import {getUserDisplayName, getScreenStream, isDMChannel, hasExperimentalFlag} from 'src/utils';
import {UserState} from 'src/types/types';
import * as Telemetry from 'src/types/telemetry';

import Avatar from '../avatar/avatar';

import CompassIcon from '../../components/icons/compassIcon';
import LeaveCallIcon from '../../components/icons/leave_call_icon';
import MutedIcon from '../../components/icons/muted_icon';
import UnmutedIcon from '../../components/icons/unmuted_icon';
import ScreenIcon from '../../components/icons/screen_icon';
import RaisedHandIcon from '../../components/icons/raised_hand';
import UnraisedHandIcon from '../../components/icons/unraised_hand';
import ParticipantsIcon from '../../components/icons/participants';
<<<<<<< HEAD
import ShowMoreIcon from '../../components/icons/show_more';

import AgendaComponent from 'src/components/agenda';
=======
import CallDuration from '../call_widget/call_duration';
import Shortcut from 'src/components/shortcut';

import {
    MUTE_UNMUTE,
    RAISE_LOWER_HAND,
    SHARE_UNSHARE_SCREEN,
    PARTICIPANTS_LIST_TOGGLE,
    LEAVE_CALL,
    PUSH_TO_TALK,
    keyToAction,
    reverseKeyMappings,
} from 'src/shortcuts';
>>>>>>> 98fcdd30

import './component.scss';

interface Props {
    show: boolean,
    currentUserID: string,
    profiles: UserProfile[],
    pictures: {
        [key: string]: string,
    },
    statuses: {
        [key: string]: UserState,
    },
    callStartAt: number,
    hideExpandedView: () => void,
    showScreenSourceModal: () => void,
    screenSharingID: string,
    channel: Channel,
    connectedDMUser: UserProfile | undefined,
    trackEvent: (event: Telemetry.Event, source: Telemetry.Source, props?: Record<string, any>) => void,
}

enum RHSState {
    Closed = 'closed',
    Participants = 'participants',
    Agenda = 'agenda',
}

interface State {
    screenStream: MediaStream | null,
    rhsState: RHSState,
}

export default class ExpandedView extends React.PureComponent<Props, State> {
    private screenPlayer = React.createRef<HTMLVideoElement>()
    private pushToTalk = false;

    constructor(props: Props) {
        super(props);
        this.screenPlayer = React.createRef();
        this.state = {
            screenStream: null,
            rhsState: RHSState.Closed,
        };

        if (window.opener) {
            const callsClient = window.opener.callsClient;
            callsClient.on('close', () => window.close());
        }
    }

    getCallsClient = () => {
        return window.opener ? window.opener.callsClient : window.callsClient;
    }

    handleBlur = () => {
        if (this.pushToTalk) {
            this.getCallsClient()?.mute();
            this.pushToTalk = false;
            this.forceUpdate();
        }
    }

    handleKeyUp = (ev: KeyboardEvent) => {
        if (keyToAction('popout', ev) === PUSH_TO_TALK && this.pushToTalk) {
            this.getCallsClient()?.mute();
            this.pushToTalk = false;
            this.forceUpdate();
        }
    }

    handleKBShortcuts = (ev: KeyboardEvent) => {
        if ((!this.props.show || !window.callsClient) && !window.opener) {
            return;
        }

        switch (keyToAction('popout', ev)) {
        case PUSH_TO_TALK:
            if (this.pushToTalk) {
                return;
            }
            this.getCallsClient()?.unmute();
            this.pushToTalk = true;
            this.forceUpdate();
            break;
        case MUTE_UNMUTE:
            this.onMuteToggle();
            break;
        case RAISE_LOWER_HAND:
            this.onRaiseHandToggle(true);
            break;
        case SHARE_UNSHARE_SCREEN:
            this.onShareScreenToggle(true);
            break;
        case PARTICIPANTS_LIST_TOGGLE:
            this.onParticipantsListToggle(true);
            break;
        case LEAVE_CALL:
            this.onDisconnectClick();
            break;
        }
    }

    onDisconnectClick = () => {
        this.props.hideExpandedView();
        const callsClient = this.getCallsClient();
        if (callsClient) {
            callsClient.disconnect();
            if (window.opener) {
                window.close();
            }
        }
    }

    onMuteToggle = () => {
        if (this.pushToTalk) {
            return;
        }
        const callsClient = this.getCallsClient();
        if (callsClient.isMuted()) {
            callsClient.unmute();
        } else {
            callsClient.mute();
        }
    }

    onShareScreenToggle = async (fromShortcut?: boolean) => {
        const callsClient = this.getCallsClient();
        if (this.props.screenSharingID === this.props.currentUserID) {
            callsClient.unshareScreen();
            this.setState({
                screenStream: null,
            });
            this.props.trackEvent(Telemetry.Event.UnshareScreen, Telemetry.Source.ExpandedView, {initiator: fromShortcut ? 'shortcut' : 'button'});
        } else if (!this.props.screenSharingID) {
            if (window.desktop && compareSemVer(window.desktop.version, '5.1.0') >= 0) {
                this.props.showScreenSourceModal();
            } else {
                const stream = await getScreenStream('', hasExperimentalFlag());
                if (window.opener && stream) {
                    window.screenSharingTrackId = stream.getVideoTracks()[0].id;
                }
                callsClient.setScreenStream(stream);
                this.setState({
                    screenStream: stream,
                });
            }
            this.props.trackEvent(Telemetry.Event.ShareScreen, Telemetry.Source.ExpandedView, {initiator: fromShortcut ? 'shortcut' : 'button'});
        }
    }

    onRaiseHandToggle = (fromShortcut?: boolean) => {
        const callsClient = this.getCallsClient();
        if (callsClient.isHandRaised) {
            this.props.trackEvent(Telemetry.Event.LowerHand, Telemetry.Source.ExpandedView, {initiator: fromShortcut ? 'shortcut' : 'button'});
            callsClient.unraiseHand();
        } else {
            this.props.trackEvent(Telemetry.Event.RaiseHand, Telemetry.Source.ExpandedView, {initiator: fromShortcut ? 'shortcut' : 'button'});
            callsClient.raiseHand();
        }
    }

<<<<<<< HEAD
    onParticipantsListToggle = () => {
        if (this.state.rhsState === RHSState.Participants) {
            this.setState({rhsState: RHSState.Closed});
            return;
        }
        this.setState({
            rhsState: RHSState.Participants,
        });
    }

    onAgendaToggle = () => {
        if (this.state.rhsState === RHSState.Agenda) {
            this.setState({rhsState: RHSState.Closed});
            return;
        }
=======
    onParticipantsListToggle = (fromShortcut?: boolean) => {
        const event = this.state.showParticipantsList ? Telemetry.Event.CloseParticipantsList : Telemetry.Event.OpenParticipantsList;
        this.props.trackEvent(event, Telemetry.Source.ExpandedView, {initiator: fromShortcut ? 'shortcut' : 'button'});
>>>>>>> 98fcdd30
        this.setState({
            rhsState: RHSState.Agenda,
        });
    }

    onCloseViewClick = () => {
        this.props.trackEvent(Telemetry.Event.CloseExpandedView, Telemetry.Source.ExpandedView, {initiator: 'button'});
        this.props.hideExpandedView();
    }

    public componentDidUpdate(prevProps: Props, prevState: State) {
        if (window.opener) {
            if (document.title.indexOf('Call') === -1 && this.props.channel) {
                if (isDMChannel(this.props.channel) && this.props.connectedDMUser) {
                    document.title = `Call - ${getUserDisplayName(this.props.connectedDMUser)}`;
                } else if (!isDMChannel(this.props.channel)) {
                    document.title = `Call - ${this.props.channel.display_name}`;
                }
            }
        }

        if (this.state.screenStream && this.screenPlayer.current && this.screenPlayer?.current.srcObject !== this.state.screenStream) {
            this.screenPlayer.current.srcObject = this.state.screenStream;
        }

        const callsClient = this.getCallsClient();
        if (!this.state.screenStream && callsClient?.getLocalScreenStream()) {
            // eslint-disable-next-line react/no-did-update-set-state
            this.setState({screenStream: callsClient.getLocalScreenStream()});
        }
    }

    public componentDidMount() {
        // keyboard shortcuts
        window.addEventListener('keydown', this.handleKBShortcuts, true);
        window.addEventListener('keyup', this.handleKeyUp, true);
        window.addEventListener('blur', this.handleBlur, true);

        const callsClient = this.getCallsClient();
        callsClient.on('remoteScreenStream', (stream: MediaStream) => {
            this.setState({
                screenStream: stream,
            });
        });

        const screenStream = callsClient.getLocalScreenStream() || callsClient.getRemoteScreenStream();

        // eslint-disable-next-line react/no-did-mount-set-state
        this.setState({
            screenStream,
        });
    }

    public componentWillUnmount() {
        window.removeEventListener('keydown', this.handleKBShortcuts, true);
        window.removeEventListener('keyup', this.handleKeyUp, true);
        window.removeEventListener('blur', this.handleBlur, true);
    }

    renderScreenSharingPlayer = () => {
        const isSharing = this.props.screenSharingID === this.props.currentUserID;

        let profile;
        if (!isSharing) {
            for (let i = 0; i < this.props.profiles.length; i++) {
                if (this.props.profiles[i].id === this.props.screenSharingID) {
                    profile = this.props.profiles[i];
                    break;
                }
            }
            if (!profile) {
                return null;
            }
        }

        const msg = isSharing ? 'You are sharing your screen' : `You are viewing ${getUserDisplayName(profile as UserProfile)}'s screen`;

        return (
            <div style={style.screenContainer as CSSProperties}>
                <video
                    id='screen-player'
                    ref={this.screenPlayer}
                    width='100%'
                    height='100%'
                    muted={true}
                    autoPlay={true}
                    onClick={(ev) => ev.preventDefault()}
                    controls={true}
                />
                <span
                    style={{
                        background: 'black',
                        padding: '4px 8px',
                        borderRadius: '4px',
                        color: 'white',
                        marginTop: '8px',
                    }}
                >
                    {msg}
                </span>
            </div>
        );
    }

    renderParticipants = () => {
        return this.props.profiles.map((profile, idx) => {
            const status = this.props.statuses[profile.id];
            let isMuted = true;
            let isSpeaking = false;
            let isHandRaised = false;
            if (status) {
                isMuted = !status.unmuted;
                isSpeaking = Boolean(status.voice);
                isHandRaised = Boolean(status.raised_hand > 0);
            }

            const MuteIcon = isMuted ? MutedIcon : UnmutedIcon;

            return (
                <li
                    key={'participants_profile_' + idx}
                    style={{display: 'flex', flexDirection: 'column', justifyContent: 'center', alignItems: 'center', margin: '16px'}}
                >

                    <div style={{position: 'relative'}}>
                        <Avatar
                            size={50}
                            fontSize={18}
                            border={false}
                            borderGlow={isSpeaking}
                            url={this.props.pictures[profile.id]}
                        />
                        <div
                            style={{
                                position: 'absolute',
                                display: 'flex',
                                justifyContent: 'center',
                                alignItems: 'center',
                                bottom: 0,
                                right: 0,
                                background: 'rgba(50, 50, 50, 1)',
                                borderRadius: '30px',
                                width: '20px',
                                height: '20px',
                            }}
                        >
                            <MuteIcon
                                fill={isMuted ? '#C4C4C4' : '#3DB887'}
                                style={{width: '14px', height: '14px'}}
                                stroke={isMuted ? '#C4C4C4' : ''}
                            />
                        </div>
                        <div
                            style={{
                                position: 'absolute',
                                display: isHandRaised ? 'flex' : 'none',
                                justifyContent: 'center',
                                alignItems: 'center',
                                top: 0,
                                right: 0,
                                background: 'rgba(50, 50, 50, 1)',
                                borderRadius: '30px',
                                width: '20px',
                                height: '20px',
                                fontSize: '12px',
                            }}
                        >
                            {'✋'}
                        </div>
                    </div>

                    <span style={{fontWeight: 600, fontSize: '12px', margin: '8px 0'}}>
                        {getUserDisplayName(profile)}{profile.id === this.props.currentUserID && ' (you)'}
                    </span>

                </li>
            );
        });
    }

    renderParticipantsRHSList = () => {
        return this.props.profiles.map((profile, idx) => {
            const status = this.props.statuses[profile.id];
            let isMuted = true;
            let isSpeaking = false;
            let isHandRaised = false;
            if (status) {
                isMuted = !status.unmuted;
                isSpeaking = Boolean(status.voice);
                isHandRaised = Boolean(status.raised_hand > 0);
            }

            const MuteIcon = isMuted ? MutedIcon : UnmutedIcon;

            return (
                <li
                    key={'participants_rhs_profile_' + idx}
                    style={{display: 'flex', alignItems: 'center', padding: '4px 8px'}}
                >
                    <Avatar
                        size={24}
                        fontSize={10}
                        border={false}
                        borderGlow={isSpeaking}
                        url={this.props.pictures[profile.id]}
                        style={{
                            marginRight: '8px',
                        }}
                    />
                    <span style={{fontWeight: 600, fontSize: '12px', margin: '8px 0'}}>
                        {getUserDisplayName(profile)}{profile.id === this.props.currentUserID && ' (you)'}
                    </span>

                    <div
                        style={{
                            display: 'flex',
                            justifyContent: 'center',
                            alignItems: 'center',
                            marginLeft: 'auto',
                            gap: '4px',
                        }}
                    >
                        { isHandRaised &&
                            <RaisedHandIcon
                                fill={'rgba(255, 188, 66, 1)'}
                                style={{width: '14px', height: '14px'}}
                            />
                        }

                        { this.props.screenSharingID === profile.id &&
                        <ScreenIcon
                            fill={'rgb(var(--dnd-indicator-rgb))'}
                            style={{width: '14px', height: '14px'}}
                        />
                        }

                        <MuteIcon
                            fill={isMuted ? '#C4C4C4' : '#3DB887'}
                            style={{width: '14px', height: '14px'}}
                            stroke={isMuted ? '#C4C4C4' : ''}
                        />

                    </div>
                </li>
            );
        });
    }

    render() {
        if ((!this.props.show || !window.callsClient) && !window.opener) {
            return null;
        }

        const callsClient = this.getCallsClient();
        if (!callsClient) {
            return null;
        }

        const isMuted = callsClient.isMuted();
        const MuteIcon = isMuted ? MutedIcon : UnmutedIcon;
        const muteButtonText = isMuted ? 'Unmute' : 'Mute';

        const isHandRaised = callsClient.isHandRaised;
        const HandIcon = isHandRaised ? UnraisedHandIcon : RaisedHandIcon;
        const raiseHandText = isHandRaised ? 'Lower hand' : 'Raise hand';
        const participantsText = 'Show participants list';

        const sharingID = this.props.screenSharingID;
        const currentID = this.props.currentUserID;
        const isSharing = sharingID === currentID;

        return (
            <div
                id='calls-expanded-view'
                style={style.root as CSSProperties}
            >
                <div style={style.main as CSSProperties}>
                    <div style={{display: 'flex', alignItems: 'center', width: '100%'}}>
                        <div style={style.topLeftContainer as CSSProperties}>
                            <CallDuration
                                style={{margin: '4px'}}
                                startAt={this.props.callStartAt}
                            />
                            <span style={{margin: '4px'}}>{'•'}</span>
                            <span style={{margin: '4px'}}>{`${this.props.profiles.length} participants`}</span>

                        </div>
                        {
                            !window.opener &&
                            <button
                                className='button-close'
                                style={style.closeViewButton as CSSProperties}
                                onClick={this.onCloseViewClick}
                            >
                                <CompassIcon icon='arrow-collapse'/>
                            </button>
                        }
                    </div>

                    { !this.props.screenSharingID &&
                    <ul
                        id='calls-expanded-view-participants-grid'
                        style={{
                            ...style.participants,
                            gridTemplateColumns: `repeat(${Math.min(this.props.profiles.length, 4)}, 1fr)`,
                        }}
                    >
                        { this.renderParticipants() }
                    </ul>
                    }
                    { this.props.screenSharingID && this.renderScreenSharingPlayer() }
                    <div
                        id='calls-expanded-view-controls'
                        style={style.controls}
                    >
                        <div style={style.leftControls}>
                            <OverlayTrigger
                                key='show_participants_list'
                                placement='top'
                                overlay={
                                    <Tooltip
                                        id='show-participants-list'
                                    >
<<<<<<< HEAD
                                        {this.state.rhsState === RHSState.Participants ? 'Hide participants list' : 'Show participants list'}
=======
                                        {this.state.showParticipantsList ? 'Hide participants list' : 'Show participants list'}
                                        <Shortcut shortcut={reverseKeyMappings.popout[PARTICIPANTS_LIST_TOGGLE][0]}/>
>>>>>>> 98fcdd30
                                    </Tooltip>
                                }
                            >

                                <button
                                    className='button-center-controls'
<<<<<<< HEAD
                                    onClick={this.onParticipantsListToggle}
                                    style={{background: this.state.rhsState === RHSState.Participants ? 'rgba(28, 88, 217, 0.32)' : ''}}
=======
                                    onClick={() => this.onParticipantsListToggle()}
                                    style={{background: this.state.showParticipantsList ? 'rgba(28, 88, 217, 0.32)' : '', marginLeft: '0'}}
>>>>>>> 98fcdd30
                                >
                                    <ParticipantsIcon
                                        style={{width: '24px', height: '24px'}}
                                        fill={this.state.rhsState === RHSState.Participants ? 'rgb(28, 88, 217)' : 'white'}
                                    />
                                </button>
                            </OverlayTrigger>
                            <OverlayTrigger
                                key='show_agenda'
                                placement='top'
                                overlay={
                                    <Tooltip
                                        id='show-agenda'
                                    >
                                        {this.state.rhsState === RHSState.Agenda ? 'Hide agenda' : 'Show agenda'}
                                    </Tooltip>
                                }
                            >

                                <button
                                    className='button-center-controls'
                                    onClick={this.onAgendaToggle}
                                    style={{background: this.state.rhsState === RHSState.Agenda ? 'rgba(28, 88, 217, 0.32)' : ''}}
                                >
                                    <ShowMoreIcon
                                        style={{width: '24px', height: '24px'}}
                                        fill={this.state.rhsState === RHSState.Agenda ? 'rgb(28, 88, 217)' : 'white'}
                                    />
                                </button>
                            </OverlayTrigger>
                        </div>

                        <div style={style.centerControls}>
                            <OverlayTrigger
                                key='tooltip-hand-toggle'
                                placement='top'
                                overlay={
                                    <Tooltip
                                        id='tooltip-hand-toggle'
                                    >
                                        <span>{raiseHandText}</span>
                                        <Shortcut shortcut={reverseKeyMappings.popout[RAISE_LOWER_HAND][0]}/>
                                    </Tooltip>
                                }
                            >
                                <button
                                    className='button-center-controls'
                                    onClick={() => this.onRaiseHandToggle()}
                                    style={{background: isHandRaised ? 'rgba(255, 188, 66, 0.16)' : ''}}
                                >
                                    <HandIcon
                                        style={{width: '28px', height: '28px'}}
                                        fill={isHandRaised ? 'rgba(255, 188, 66, 1)' : 'white'}
                                    />
                                </button>
                            </OverlayTrigger>

                            <OverlayTrigger
                                key='tooltip-screen-toggle'
                                placement='top'
                                overlay={
                                    <Tooltip
                                        id='tooltip-screen-toggle'
                                    >
                                        <span>{isSharing ? 'Stop presenting' : 'Start presenting'}</span>
                                        <Shortcut shortcut={reverseKeyMappings.popout[SHARE_UNSHARE_SCREEN][0]}/>
                                    </Tooltip>
                                }
                            >
                                <button
                                    className='button-center-controls'
                                    onClick={() => this.onShareScreenToggle()}
                                    style={{background: isSharing ? 'rgba(var(--dnd-indicator-rgb), 0.12)' : ''}}
                                >
                                    <ScreenIcon
                                        style={{width: '28px', height: '28px'}}
                                        fill={isSharing ? 'rgb(var(--dnd-indicator-rgb))' : 'white'}
                                    />

                                </button>
                            </OverlayTrigger>

                            <OverlayTrigger
                                key='tooltip-mute-toggle'
                                placement='top'
                                overlay={
                                    <Tooltip
                                        id='tooltip-mute-toggle'
                                    >
                                        <span>{muteButtonText}</span>
                                        <Shortcut shortcut={reverseKeyMappings.popout[MUTE_UNMUTE][0]}/>
                                    </Tooltip>
                                }
                            >
                                <button
                                    id='calls-popout-mute-button'
                                    className='button-center-controls'
                                    onClick={this.onMuteToggle}
                                    style={{background: isMuted ? '' : 'rgba(61, 184, 135, 0.16)'}}
                                >
                                    <MuteIcon
                                        style={{width: '28px', height: '28px'}}
                                        fill={isMuted ? 'white' : 'rgba(61, 184, 135, 1)'}
                                        stroke={isMuted ? 'rgb(var(--dnd-indicator-rgb))' : ''}
                                    />
                                </button>
                            </OverlayTrigger>
                        </div>

                        <div style={{flex: '1', display: 'flex', justifyContent: 'flex-end', marginRight: '16px'}}>
                            <OverlayTrigger
                                key='tooltip-leave-call'
                                placement='top'
                                overlay={
                                    <Tooltip
                                        id='tooltip-leave-call'
                                    >
                                        <span>{'Leave call'}</span>
                                        <Shortcut shortcut={reverseKeyMappings.popout[LEAVE_CALL][0]}/>
                                    </Tooltip>
                                }
                            >
                                <button
                                    className='button-leave'
                                    onClick={this.onDisconnectClick}
                                >

                                    <LeaveCallIcon
                                        style={{width: '24px', height: '24px'}}
                                        fill='white'
                                    />
                                    <span
                                        style={{fontSize: '18px', fontWeight: 600, marginLeft: '8px'}}
                                    >{'Leave'}</span>

                                </button>
                            </OverlayTrigger>
                        </div>
                    </div>
                </div>
                { this.state.rhsState !== RHSState.Closed &&
                <ul style={style.rhs as CSSProperties}>
                    {this.state.rhsState === RHSState.Participants &&
                        <>
                            <span style={{position: 'sticky', top: '0', background: 'inherit', fontWeight: 600, padding: '8px'}}>{'Participants list'}</span>
                            {this.renderParticipantsRHSList()}
                        </>
                    }
                    {this.state.rhsState === RHSState.Agenda &&
                        <>
                            <span style={{position: 'sticky', top: '0', background: 'inherit', fontWeight: 600, padding: '8px'}}>{'Agenda'}</span>
                            <AgendaComponent channelId={this.props.channel.id}/>
                        </>
                    }
                </ul>
                }
            </div>
        );
    }
}

const style = {
    root: {
        position: 'absolute',
        display: 'flex',
        top: 0,
        left: 0,
        width: '100%',
        height: '100%',
        zIndex: 1000,
        background: 'rgba(37, 38, 42, 1)',
        color: 'white',
    },
    main: {
        display: 'flex',
        flexDirection: 'column',
        alignItems: 'center',
        flex: '1',
    },
    closeViewButton: {
        fontSize: '24px',
        marginLeft: 'auto',
    },
    participants: {
        display: 'grid',
        overflow: 'auto',
        margin: 'auto',
        padding: '0',
    },
    controls: {
        display: 'flex',
        alignItems: 'center',
        justifyContent: 'center',
        padding: '16px 8px',
        width: '100%',
    },
    leftControls: {
        flex: '1',
        marginLeft: '16px',
    },
    centerControls: {
        display: 'flex',
        alignItems: 'center',
        justifyContent: 'center',
    },
    buttonContainer: {
        display: 'flex',
        flexDirection: 'column',
        alignItems: 'center',
        justifyContent: 'center',
        margin: '0 8px',
        width: '112px',
    },
    topLeftContainer: {
        display: 'flex',
        alignItems: 'center',
        justifyContent: 'center',
        fontSize: '16px',
        marginRight: 'auto',
        padding: '4px',
    },
    screenContainer: {
        display: 'flex',
        flexDirection: 'column',
        justifyContent: 'center',
        alignItems: 'center',
        margin: 'auto',
        maxWidth: 'calc(100% - 16px)',
        maxHeight: 'calc(100% - 200px)',
    },
    rhs: {
        display: 'flex',
        flexDirection: 'column',
        width: '400px',
        background: 'rgba(9, 10, 11, 1)',
        margin: 0,
        padding: 0,
        overflow: 'auto',
    },
};<|MERGE_RESOLUTION|>--- conflicted
+++ resolved
@@ -1,9 +1,7 @@
-<<<<<<< HEAD
-/* eslint-disable max-lines */
-=======
 // Copyright (c) 2015-present Mattermost, Inc. All Rights Reserved.
 // See LICENSE.txt for license information.
->>>>>>> 98fcdd30
+
+/* eslint-disable max-lines */
 
 import React, {CSSProperties} from 'react';
 import {compareSemVer} from 'semver-parser';
@@ -26,11 +24,6 @@
 import RaisedHandIcon from '../../components/icons/raised_hand';
 import UnraisedHandIcon from '../../components/icons/unraised_hand';
 import ParticipantsIcon from '../../components/icons/participants';
-<<<<<<< HEAD
-import ShowMoreIcon from '../../components/icons/show_more';
-
-import AgendaComponent from 'src/components/agenda';
-=======
 import CallDuration from '../call_widget/call_duration';
 import Shortcut from 'src/components/shortcut';
 
@@ -44,7 +37,9 @@
     keyToAction,
     reverseKeyMappings,
 } from 'src/shortcuts';
->>>>>>> 98fcdd30
+import ShowMoreIcon from '../../components/icons/show_more';
+
+import AgendaComponent from 'src/components/agenda';
 
 import './component.scss';
 
@@ -207,8 +202,9 @@
         }
     }
 
-<<<<<<< HEAD
-    onParticipantsListToggle = () => {
+    onParticipantsListToggle = (fromShortcut?: boolean) => {
+        const event = this.state.showParticipantsList ? Telemetry.Event.CloseParticipantsList : Telemetry.Event.OpenParticipantsList;
+        this.props.trackEvent(event, Telemetry.Source.ExpandedView, {initiator: fromShortcut ? 'shortcut' : 'button'});
         if (this.state.rhsState === RHSState.Participants) {
             this.setState({rhsState: RHSState.Closed});
             return;
@@ -223,11 +219,6 @@
             this.setState({rhsState: RHSState.Closed});
             return;
         }
-=======
-    onParticipantsListToggle = (fromShortcut?: boolean) => {
-        const event = this.state.showParticipantsList ? Telemetry.Event.CloseParticipantsList : Telemetry.Event.OpenParticipantsList;
-        this.props.trackEvent(event, Telemetry.Source.ExpandedView, {initiator: fromShortcut ? 'shortcut' : 'button'});
->>>>>>> 98fcdd30
         this.setState({
             rhsState: RHSState.Agenda,
         });
@@ -551,25 +542,16 @@
                                     <Tooltip
                                         id='show-participants-list'
                                     >
-<<<<<<< HEAD
                                         {this.state.rhsState === RHSState.Participants ? 'Hide participants list' : 'Show participants list'}
-=======
-                                        {this.state.showParticipantsList ? 'Hide participants list' : 'Show participants list'}
                                         <Shortcut shortcut={reverseKeyMappings.popout[PARTICIPANTS_LIST_TOGGLE][0]}/>
->>>>>>> 98fcdd30
                                     </Tooltip>
                                 }
                             >
 
                                 <button
                                     className='button-center-controls'
-<<<<<<< HEAD
-                                    onClick={this.onParticipantsListToggle}
-                                    style={{background: this.state.rhsState === RHSState.Participants ? 'rgba(28, 88, 217, 0.32)' : ''}}
-=======
                                     onClick={() => this.onParticipantsListToggle()}
-                                    style={{background: this.state.showParticipantsList ? 'rgba(28, 88, 217, 0.32)' : '', marginLeft: '0'}}
->>>>>>> 98fcdd30
+                                    style={{background: this.state.rhsState === RHSState.Participants ? 'rgba(28, 88, 217, 0.32)' : '', marginLeft: '0'}}
                                 >
                                     <ParticipantsIcon
                                         style={{width: '24px', height: '24px'}}
