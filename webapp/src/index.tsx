--- conflicted
+++ resolved
@@ -552,6 +552,7 @@
                 fetchChannelData(currChannelId);
             } else {
                 const expandedID = getExpandedChannelID();
+                const recordingID = getRecordingChannelID();
                 if (expandedID.length > 0) {
                     await store.dispatch({
                         type: VOICE_CHANNEL_USER_CONNECTED,
@@ -562,20 +563,13 @@
                         },
                     });
                     fetchChannelData(expandedID);
-                }
-            }
-        };
-
-<<<<<<< HEAD
-        let currChannelId = getCurrentChannelId(store.getState());
-        if (currChannelId) {
-            fetchChannelData(currChannelId);
-        } else {
-            const expandedID = getExpandedChannelID();
-            const recordingID = getRecordingChannelID();
-            if (expandedID.length > 0) {
-                await store.dispatch({
-=======
+                } else if (recordingID.length > 0) {
+                    registry.registerNeedsTeamRoute('/recording', RecordingView);
+                    fetchChannelData(recordingID).then(() => connectCall(recordingID));
+                }
+            }
+        };
+
         this.unsubscribers.push(() => {
             if (window.callsClient) {
                 window.callsClient.disconnect();
@@ -593,7 +587,6 @@
             onActivate();
             if (window.callsClient) {
                 store.dispatch({
->>>>>>> 37be0dc6
                     type: VOICE_CHANNEL_USER_CONNECTED,
                     data: {
                         channelID: window.callsClient.channelID,
@@ -601,13 +594,6 @@
                         currentUserID: getCurrentUserId(store.getState()),
                     },
                 });
-<<<<<<< HEAD
-                fetchChannelData(expandedID);
-            } else if (recordingID.length > 0) {
-                registry.registerNeedsTeamRoute('/recording', RecordingView);
-                fetchChannelData(recordingID).then(() => connectCall(recordingID));
-=======
->>>>>>> 37be0dc6
             }
         });
 
