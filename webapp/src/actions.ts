import {CallsConfig, CallState, UserSessionState} from '@calls/common/lib/types';
import {getChannel as loadChannel} from 'mattermost-redux/actions/channels';
import {bindClientFunc} from 'mattermost-redux/actions/helpers';
import {getThread as fetchThread} from 'mattermost-redux/actions/threads';
import {getProfilesByIds as getProfilesByIdsAction} from 'mattermost-redux/actions/users';
import {Client4} from 'mattermost-redux/client';
import {ClientError} from 'mattermost-redux/client/client4';
import {getChannel} from 'mattermost-redux/selectors/entities/channels';
import {getConfig} from 'mattermost-redux/selectors/entities/general';
import {getCurrentTeamId} from 'mattermost-redux/selectors/entities/teams';
import {getThread} from 'mattermost-redux/selectors/entities/threads';
import {getCurrentUserId, getUser, isCurrentUserSystemAdmin} from 'mattermost-redux/selectors/entities/users';
import {ActionFunc, DispatchFunc, GenericAction, GetStateFunc} from 'mattermost-redux/types/actions';
import {MessageDescriptor} from 'react-intl';
import {Dispatch, AnyAction} from 'redux';
import {batchActions} from 'redux-batched-actions';

import {CloudFreeTrialModalAdmin, CloudFreeTrialModalUser, IDAdmin, IDUser} from 'src/cloud_pricing/modals';
import {CallErrorModal, CallErrorModalID} from 'src/components/call_error_modal';
import {GenericErrorModal, IDGenericErrorModal} from 'src/components/generic_error_modal';
import {CallsInTestModeModal, IDTestModeUser} from 'src/components/modals';
import {RING_LENGTH} from 'src/constants';
import {logErr} from 'src/log';
import {
    channelHasCall, idForCurrentCall, incomingCalls,
    ringingEnabled,
    ringingForCall,
    callDismissedNotification,
    calls,
    hostChangeAtForCurrentCall,
} from 'src/selectors';
import * as Telemetry from 'src/types/telemetry';
import {ChannelType} from 'src/types/types';
<<<<<<< HEAD
import {getPluginPath, isDesktopApp, isDMChannel, isGMChannel, getProfilesForSessions} from 'src/utils';
=======
import {
    getPluginPath,
    isDesktopApp,
    isDMChannel,
    isGMChannel,
    getProfilesByIds,
    notificationsStopRinging,
} from 'src/utils';
>>>>>>> ca763c12
import {modals, notificationSounds, openPricingModal} from 'src/webapp_globals';

import {
    ADD_INCOMING_CALL,
    HIDE_END_CALL_MODAL,
    HIDE_EXPANDED_VIEW,
    HIDE_SCREEN_SOURCE_MODAL,
    HIDE_SWITCH_CALL_MODAL,
    RECEIVED_CALLS_CONFIG,
    RECORDINGS_ENABLED,
    SHOW_EXPANDED_VIEW,
    SHOW_SCREEN_SOURCE_MODAL,
    SHOW_SWITCH_CALL_MODAL,
    CALL_REC_PROMPT_DISMISSED,
    CALL_RECORDING_STATE,
    RTCD_ENABLED,
    REMOVE_INCOMING_CALL,
    DID_RING_FOR_CALL,
    RINGING_FOR_CALL,
    DISMISS_CALL,
    CALL_STATE,
    USERS_STATES,
    PROFILES_JOINED,
    CALL_HOST,
    USER_SCREEN_ON,
    USER_LEFT,
} from './action_types';

export const showExpandedView = () => (dispatch: Dispatch<GenericAction>) => {
    dispatch({
        type: SHOW_EXPANDED_VIEW,
    });
};

export const hideExpandedView = () => (dispatch: Dispatch<GenericAction>) => {
    dispatch({
        type: HIDE_EXPANDED_VIEW,
    });
};

export const showSwitchCallModal = (targetID?: string) => (dispatch: Dispatch<GenericAction>) => {
    dispatch({
        type: SHOW_SWITCH_CALL_MODAL,
        data: {
            targetID,
        },
    });
};

export const hideSwitchCallModal = () => (dispatch: Dispatch<GenericAction>) => {
    dispatch({
        type: HIDE_SWITCH_CALL_MODAL,
    });
};

export const hideEndCallModal = () => (dispatch: Dispatch<GenericAction>) => {
    dispatch({
        type: HIDE_END_CALL_MODAL,
    });
};

export const showScreenSourceModal = () => (dispatch: Dispatch<GenericAction>) => {
    dispatch({
        type: SHOW_SCREEN_SOURCE_MODAL,
    });
};

export const hideScreenSourceModal = () => (dispatch: Dispatch<GenericAction>) => {
    dispatch({
        type: HIDE_SCREEN_SOURCE_MODAL,
    });
};

export const getCallsConfig = (): ActionFunc => {
    return bindClientFunc({
        clientFunc: () => Client4.doFetch<CallsConfig>(
            `${getPluginPath()}/config`,
            {method: 'get'},
        ),
        onSuccess: [RECEIVED_CALLS_CONFIG],
    });
};

export const setRecordingsEnabled = (enabled: boolean) => (dispatch: Dispatch<GenericAction>) => {
    dispatch({
        type: RECORDINGS_ENABLED,
        data: enabled,
    });
};

export const setRTCDEnabled = (enabled: boolean) => (dispatch: Dispatch<GenericAction>) => {
    dispatch({
        type: RTCD_ENABLED,
        data: enabled,
    });
};

export const notifyAdminCloudFreeTrial = async () => {
    return Client4.doFetch(
        `${getPluginPath()}/cloud-notify-admins`,
        {method: 'post'},
    );
};

export const displayFreeTrial = () => {
    return async (dispatch: DispatchFunc, getState: GetStateFunc) => {
        const isAdmin = isCurrentUserSystemAdmin(getState());

        if (isAdmin) {
            dispatch(modals.openModal({
                modalId: IDAdmin,
                dialogType: CloudFreeTrialModalAdmin,
            }));
        } else {
            dispatch(modals.openModal({
                modalId: IDUser,
                dialogType: CloudFreeTrialModalUser,
            }));
        }

        return {};
    };
};

export const displayCloudPricing = () => {
    return async (dispatch: DispatchFunc, getState: GetStateFunc) => {
        const isAdmin = isCurrentUserSystemAdmin(getState());
        if (!isAdmin) {
            return {};
        }

        openPricingModal()({trackingLocation: 'calls > '});
        return {};
    };
};

export const requestOnPremTrialLicense = async (users: number, termsAccepted: boolean, receiveEmailsAccepted: boolean) => {
    try {
        const response = await Client4.doFetchWithResponse(
            `${Client4.getBaseRoute()}/trial-license`,
            {
                method: 'post',
                body: JSON.stringify({
                    users,
                    terms_accepted: termsAccepted,
                    receive_emails_accepted: receiveEmailsAccepted,
                }),
            },
        );
        return {data: response};
    } catch (e) {
        // In the event that the status code returned is 451, this request has been blocked because it originated from an embargoed country
        const err = e as ClientError;
        return {error: err.message, data: {status: err.status_code}};
    }
};

export const endCall = (channelID: string) => {
    return Client4.doFetch(
        `${getPluginPath()}/calls/${channelID}/end`,
        {method: 'post'},
    );
};

export const displayCallErrorModal = (channelID: string, err: Error) => (dispatch: Dispatch<GenericAction>) => {
    dispatch(modals.openModal({
        modalId: CallErrorModalID,
        dialogType: CallErrorModal,
        dialogProps: {
            channelID,
            err,
        },
    }));
};

export const trackEvent = (event: Telemetry.Event, source: Telemetry.Source, props?: Record<string, string>) => {
    return (dispatch: DispatchFunc, getState: GetStateFunc) => {
        const config = getConfig(getState());
        if (config.DiagnosticsEnabled !== 'true') {
            return;
        }
        if (!props) {
            props = {};
        }
        const eventData = {
            event,
            clientType: isDesktopApp() ? 'desktop' : 'web',
            source,
            props,
        };
        Client4.doFetch(
            `${getPluginPath()}/telemetry/track`,
            {method: 'post', body: JSON.stringify(eventData)},
        ).catch((e) => {
            logErr(e);
        });
    };
};

export function prefetchThread(postId: string) {
    return async (dispatch: DispatchFunc, getState: GetStateFunc) => {
        const state = getState();
        const teamId = getCurrentTeamId(state);
        const currentUserId = getCurrentUserId(state);

        const thread = getThread(state, postId) ?? (await dispatch(fetchThread(currentUserId, teamId, postId, true))).data;

        return {data: thread};
    };
}

export const startCallRecording = (callID: string) => (dispatch: Dispatch<GenericAction>) => {
    Client4.doFetch(
        `${getPluginPath()}/calls/${callID}/recording/start`,
        {method: 'post'},
    ).catch((err) => {
        dispatch({
            type: CALL_RECORDING_STATE,
            data: {
                callID,
                recState: {
                    init_at: 0,
                    start_at: 0,
                    end_at: 0,
                    err: err.message,
                    error_at: Date.now(),
                },
            },
        });
    });
};

export const stopCallRecording = async (callID: string) => {
    return Client4.doFetch(
        `${getPluginPath()}/calls/${callID}/recording/stop`,
        {method: 'post'},
    );
};

export const recordingPromptDismissedAt = (callID: string, dismissedAt: number) => (dispatch: Dispatch<GenericAction>) => {
    dispatch({
        type: CALL_REC_PROMPT_DISMISSED,
        data: {
            callID,
            dismissedAt,
        },
    });

    if (window.currentCallData) {
        window.currentCallData.recordingPromptDismissedAt = dismissedAt;
    }
};

export const displayCallsTestModeUser = () => {
    return async (dispatch: DispatchFunc) => {
        dispatch(modals.openModal({
            modalId: IDTestModeUser,
            dialogType: CallsInTestModeModal,
        }));

        return {};
    };
};

export const displayGenericErrorModal = (title: MessageDescriptor, message: MessageDescriptor) => {
    return async (dispatch: DispatchFunc) => {
        dispatch(modals.openModal({
            modalId: IDGenericErrorModal,
            dialogType: GenericErrorModal,
            dialogProps: {
                title,
                message,
            },
        }));

        return {};
    };
};

export function incomingCallOnChannel(channelID: string, callID: string, callerID: string, startAt: number) {
    return async (dispatch: DispatchFunc, getState: GetStateFunc) => {
        let channel = getChannel(getState(), channelID);
        if (!channel) {
            const res = await dispatch(loadChannel(channelID));
            channel = res.data;
        }

        if (!channel || !(isDMChannel(channel) || isGMChannel(channel))) {
            return;
        }

        if (callDismissedNotification(getState(), channelID)) {
            return;
        }

        if (incomingCalls(getState()).findIndex((ic) => ic.callID === callID) >= 0) {
            return;
        }

        // Never send a notification for a call you started yourself, or a call you are currently in.
        const currentUserID = getCurrentUserId(getState());
        const currentCallID = idForCurrentCall(getState());
        if (currentUserID === callerID || currentCallID === callID) {
            return;
        }

        const caller = getUser(getState(), callerID);
        if (!caller) {
            await dispatch(getProfilesByIdsAction([callerID]));
        }

        await dispatch({
            type: ADD_INCOMING_CALL,
            data: {
                callID,
                channelID,
                callerID,
                startAt,
                type: isDMChannel(channel) ? ChannelType.DM : ChannelType.GM,
            },
        });
    };
}

export const userLeft = (channelID: string, userID: string, sessionID: string) => {
    return async (dispatch: DispatchFunc, getState: GetStateFunc) => {
        // save for later
        const callID = calls(getState())[channelID].ID || '';

        await dispatch({
            type: USER_LEFT,
            data: {
                channelID,
                userID,
                session_id: sessionID,
                currentUserID: getCurrentUserId(getState()),
            },
        });

        if (ringingEnabled(getState()) && !channelHasCall(getState(), channelID)) {
            await dispatch(removeIncomingCallNotification(callID));
        }
    };
};

export const dismissIncomingCallNotification = (channelID: string, callID: string) => {
    return async (dispatch: DispatchFunc) => {
        Client4.doFetch(
            `${getPluginPath()}/calls/${channelID}/dismiss-notification`,
            {method: 'post'},
        ).catch((e) => logErr(e));
        await dispatch(removeIncomingCallNotification(callID));
        dispatch({
            type: DISMISS_CALL,
            data: {
                callID,
            },
        });
    };
};

export const removeIncomingCallNotification = (callID: string): ActionFunc => {
    return async (dispatch: DispatchFunc) => {
        await dispatch(stopRingingForCall(callID));
        await dispatch({
            type: REMOVE_INCOMING_CALL,
            data: {
                callID,
            },
        });
        return {};
    };
};

export const ringForCall = (callID: string, sound: string) => {
    return async (dispatch: DispatchFunc) => {
        notificationSounds?.ring(sound);

        // window.e2eNotificationsSoundedAt is added when running the e2e tests
        if (window.e2eNotificationsSoundedAt) {
            window.e2eNotificationsSoundedAt.push(Date.now());
        }

        // register we've rang, so we don't ring again ever for this call
        await dispatch({
            type: RINGING_FOR_CALL,
            data: {
                callID,
            },
        });

        // window.e2eRingLength is added when running the e2e tests
        const ringLength = window.e2eRingLength ? window.e2eRingLength : RING_LENGTH;
        setTimeout(() => dispatch(stopRingingForCall(callID)), ringLength);
    };
};

export const stopRingingForCall = (callID: string): ActionFunc => {
    return async (dispatch: DispatchFunc, getState: GetStateFunc) => {
        if (ringingForCall(getState(), callID)) {
            notificationsStopRinging();
        }
        dispatch({
            type: DID_RING_FOR_CALL,
            data: {
                callID,
            },
        });
        return {};
    };
};

export const loadCallState = (channelID: string, call: CallState) => async (dispatch: DispatchFunc, getState: GetStateFunc) => {
    const actions: AnyAction[] = [];

    actions.push({
        type: CALL_STATE,
        data: {
            ID: call.id,
            channelID,
            startAt: call.start_at,
            ownerID: call.owner_id,
            threadID: call.thread_id,
        },
    });

    actions.push({
        type: CALL_RECORDING_STATE,
        data: {
            callID: channelID,
            recState: call.recording,
        },
    });

    actions.push({
        type: USER_SCREEN_ON,
        data: {
            channelID,
            userID: call.screen_sharing_id,
            session_id: call.screen_sharing_session_id,
        },
    });

    actions.push({
        type: CALL_HOST,
        data: {
            channelID,
            hostID: call.host_id,
            hostChangeAt: hostChangeAtForCurrentCall(getState()) || call.start_at,
        },
    });

    const dismissed = call.dismissed_notification;
    if (dismissed) {
        const currentUserID = getCurrentUserId(getState());
        if (Object.hasOwn(dismissed, currentUserID) && dismissed[currentUserID]) {
            actions.push({
                type: DISMISS_CALL,
                data: {
                    callID: call.id,
                },
            });
        }
    }

    const states: Record<string, UserSessionState> = {};
    for (let i = 0; i < call.sessions.length; i++) {
        states[call.sessions[i].session_id] = call.sessions[i];
    }

    if (call.sessions.length > 0) {
        actions.push({
            type: PROFILES_JOINED,
            data: {
                profiles: await getProfilesForSessions(getState(), call.sessions),
                channelID,
            },
        });
    }

    actions.push({
        type: USERS_STATES,
        data: {
            states,
            channelID,
        },
    });

    dispatch(batchActions(actions));
};<|MERGE_RESOLUTION|>--- conflicted
+++ resolved
@@ -31,18 +31,14 @@
 } from 'src/selectors';
 import * as Telemetry from 'src/types/telemetry';
 import {ChannelType} from 'src/types/types';
-<<<<<<< HEAD
-import {getPluginPath, isDesktopApp, isDMChannel, isGMChannel, getProfilesForSessions} from 'src/utils';
-=======
 import {
     getPluginPath,
     isDesktopApp,
     isDMChannel,
     isGMChannel,
-    getProfilesByIds,
     notificationsStopRinging,
+    getProfilesForSessions,
 } from 'src/utils';
->>>>>>> ca763c12
 import {modals, notificationSounds, openPricingModal} from 'src/webapp_globals';
 
 import {
