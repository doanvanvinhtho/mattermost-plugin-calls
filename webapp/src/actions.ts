--- conflicted
+++ resolved
@@ -192,48 +192,6 @@
         {headers: {'X-Requested-With': 'XMLHttpRequest'}});
 };
 
-<<<<<<< HEAD
-export const setChecklistCollapsedState = (channelId: string, checklistIndex: number, collapsed: boolean): SetChecklistCollapsedState => ({
-    type: SET_CHECKLIST_COLLAPSED_STATE,
-    channelId,
-    checklistIndex,
-    collapsed,
-});
-
-export const getAgendaForChannel = (channelId: string) => {
-    return async (dispatch: DispatchFunc) => {
-        const checklist = await fetchAgendaForChannel(channelId);
-
-        dispatch({
-            type: SET_CHECKLIST,
-            channelId,
-            nextState: checklist,
-        } as SetChecklist);
-    };
-};
-
-export const updateAgendaItemForChannel = (channelId: string, item: ChecklistItem) => {
-    return async (dispatch: DispatchFunc) => {
-        await updateAgendaItem(channelId, item);
-
-        dispatch({
-            type: SET_CHECKLIST_ITEM,
-            channelId,
-            item,
-        } as SetChecklistItem);
-    };
-};
-
-export const addAgendaItemToChannel = (channelId: string, item: ChecklistItem) => {
-    return async (dispatch: DispatchFunc) => {
-        item = await addAgendaItem(channelId, item);
-
-        dispatch({
-            type: SET_CHECKLIST_ITEM,
-            channelId,
-            item,
-        } as SetChecklistItem);
-=======
 export const trackEvent = (event: Telemetry.Event, source: Telemetry.Source, props?: Record<string, any>) => {
     return (dispatch: DispatchFunc, getState: GetStateFunc) => {
         const config = getConfig(getState());
@@ -253,6 +211,48 @@
             `${getPluginPath()}/telemetry/track`,
             {method: 'post', body: JSON.stringify(eventData)},
         );
->>>>>>> 98fcdd30
+    };
+};
+
+export const setChecklistCollapsedState = (channelId: string, checklistIndex: number, collapsed: boolean): SetChecklistCollapsedState => ({
+    type: SET_CHECKLIST_COLLAPSED_STATE,
+    channelId,
+    checklistIndex,
+    collapsed,
+});
+
+export const getAgendaForChannel = (channelId: string) => {
+    return async (dispatch: DispatchFunc) => {
+        const checklist = await fetchAgendaForChannel(channelId);
+
+        dispatch({
+            type: SET_CHECKLIST,
+            channelId,
+            nextState: checklist,
+        } as SetChecklist);
+    };
+};
+
+export const updateAgendaItemForChannel = (channelId: string, item: ChecklistItem) => {
+    return async (dispatch: DispatchFunc) => {
+        await updateAgendaItem(channelId, item);
+
+        dispatch({
+            type: SET_CHECKLIST_ITEM,
+            channelId,
+            item,
+        } as SetChecklistItem);
+    };
+};
+
+export const addAgendaItemToChannel = (channelId: string, item: ChecklistItem) => {
+    return async (dispatch: DispatchFunc) => {
+        item = await addAgendaItem(channelId, item);
+
+        dispatch({
+            type: SET_CHECKLIST_ITEM,
+            channelId,
+            item,
+        } as SetChecklistItem);
     };
 };