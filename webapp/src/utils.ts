import {parseSemVer} from 'semver-parser';

import {
    getCurrentRelativeTeamUrl,
    getCurrentTeamId,
    getTeam,
} from 'mattermost-redux/selectors/entities/teams';

import {getCurrentUserId} from 'mattermost-redux/selectors/entities/users';

import {Client4} from 'mattermost-redux/client';

import {getRedirectChannelNameForTeam} from 'mattermost-redux/selectors/entities/channels';
import {setThreadFollow} from 'mattermost-redux/actions/threads';

import {Team} from '@mattermost/types/teams';
import {Channel} from '@mattermost/types/channels';
import {UserProfile} from '@mattermost/types/users';

import {GlobalState} from '@mattermost/types/store';
import {ClientConfig} from '@mattermost/types/config';

import {UserState} from './types/types';

import {pluginId} from './manifest';
import {logErr, logDebug} from './log';

import {
    voiceChannelRootPost,
} from './selectors';

import {Store} from './types/mattermost-webapp';

import LeaveSelfSound from './sounds/leave_self.mp3';
import JoinUserSound from './sounds/join_user.mp3';
import JoinSelfSound from './sounds/join_self.mp3';

export function getPluginStaticPath() {
    return `${window.basename || ''}/static/plugins/${pluginId}`;
}

export function getPluginPath() {
    return `${window.basename || ''}/plugins/${pluginId}`;
}

export function getWSConnectionURL(config: Partial<ClientConfig>): string {
    const loc = window.location;
    const uri = loc.protocol === 'https:' ? 'wss:' : 'ws:';
    const baseURL = config && config.WebsocketURL ? config.WebsocketURL : `${uri}//${loc.host}${window.basename || ''}`;

    return `${baseURL}${Client4.getUrlVersion()}/websocket`;
}

export function getTeamRelativeURL(team: Team) {
    if (!team) {
        return '';
    }

    return `/${team.name}`;
}

export function getPopOutURL(team: Team, channel: Channel) {
    return `${window.basename || ''}/${team.name}/${pluginId}/expanded/${channel.id}`;
}

export function getChannelURL(state: GlobalState, channel: Channel, teamId: string) {
    let channelURL;
    if (channel && (channel.type === 'D' || channel.type === 'G')) {
        channelURL = getCurrentRelativeTeamUrl(state) + '/channels/' + channel.name;
    } else if (channel) {
        const team = getTeam(state, teamId);
        channelURL = getTeamRelativeURL(team) + '/channels/' + channel.name;
    } else if (teamId) {
        const team = getTeam(state, teamId);
        const redirectChannel = getRedirectChannelNameForTeam(state, teamId);
        channelURL = getTeamRelativeURL(team) + `/channels/${redirectChannel}`;
    } else {
        const currentTeamId = getCurrentTeamId(state);
        const redirectChannel = getRedirectChannelNameForTeam(state, currentTeamId);
        channelURL = getCurrentRelativeTeamUrl(state) + `/channels/${redirectChannel}`;
    }
    return channelURL;
}

export function getUserDisplayName(user: UserProfile | undefined) {
    if (!user) {
        return '';
    }

    if (user.first_name && user.last_name) {
        return user.first_name + ' ' + user.last_name;
    }

    return user.username;
}

export function getPixelRatio(): number {
    const canvas = document.createElement('canvas');
    const ctx = canvas.getContext('2d');
    const dpr = window.devicePixelRatio || 1;
    if (!ctx) {
        canvas.remove();
        return dpr;
    }
    const bsr = ctx.webkitBackingStorePixelRatio ||
        ctx.mozBackingStorePixelRatio ||
        ctx.msBackingStorePixelRatio ||
        ctx.oBackingStorePixelRatio ||
        ctx.backingStorePixelRatio || 1;
    canvas.remove();
    return dpr / bsr;
}

export function getScreenResolution() {
    const pixelRatio = getPixelRatio();
    const width = Math.ceil((pixelRatio * window.screen.width) / 8.0) * 8;
    const height = Math.ceil((pixelRatio * window.screen.height) / 8.0) * 8;
    return {
        width,
        height,
    };
}

export function getExpandedChannelID() {
    const pattern = `${pluginId}/expanded/`;
    const idx = window.location.pathname.indexOf(pattern);
    if (idx < 0) {
        return '';
    }
    return window.location.pathname.substr(idx + pattern.length);
}

<<<<<<< HEAD
export function getRecordingChannelID() {
    const pattern = `${pluginId}/recording/`;
    const idx = window.location.pathname.indexOf(pattern);
    if (idx < 0) {
        return '';
    }
    return window.location.pathname.substr(idx + pattern.length);
}

export function alphaSortProfiles(profiles: UserProfile[]) {
    return (elA: UserProfile, elB: UserProfile) => {
        const nameA = getUserDisplayName(elA);
        const nameB = getUserDisplayName(elB);
        return nameA.localeCompare(nameB);
    };
=======
export function alphaSortProfiles(elA: UserProfile, elB: UserProfile) {
    const nameA = getUserDisplayName(elA);
    const nameB = getUserDisplayName(elB);
    return nameA.localeCompare(nameB);
>>>>>>> 87cb5569
}

export function stateSortProfiles(profiles: UserProfile[], statuses: { [key: string]: UserState }, presenterID: string, considerReaction = false) {
    return (elA: UserProfile, elB: UserProfile) => {
        let stateA = statuses[elA.id];
        let stateB = statuses[elB.id];

        if (elA.id === presenterID) {
            return -1;
        } else if (elB.id === presenterID) {
            return 1;
        }

        if (!stateA) {
            stateA = {
                id: elA.id,
                voice: false,
                unmuted: false,
                raised_hand: 0,
            };
        }
        if (!stateB) {
            stateB = {
                id: elB.id,
                voice: false,
                unmuted: false,
                raised_hand: 0,
            };
        }

        if (stateA.unmuted && !stateB.unmuted) {
            return -1;
        } else if (stateB.unmuted && !stateA.unmuted) {
            return 1;
        }

        if (stateA.raised_hand && !stateB.raised_hand) {
            return -1;
        } else if (stateB.raised_hand && !stateA.raised_hand) {
            return 1;
        } else if (stateA.raised_hand && stateB.raised_hand) {
            return stateA.raised_hand - stateB.raised_hand;
        }

        if (considerReaction) {
            if (stateA.reaction && !stateB.reaction) {
                return -1;
            } else if (stateB.reaction && !stateA.reaction) {
                return 1;
            } else if (stateA.reaction && stateB.reaction) {
                return stateA.reaction.timestamp - stateB.reaction.timestamp;
            }
        }

        return 0;
    };
}

export async function getScreenStream(sourceID?: string, withAudio?: boolean): Promise<MediaStream | null> {
    let screenStream: MediaStream | null = null;

    if (window.desktop) {
        try {
            // electron
            const options = {
                chromeMediaSource: 'desktop',
            } as Record<string, unknown>;
            if (sourceID) {
                options.chromeMediaSourceId = sourceID;
            }
            screenStream = await navigator.mediaDevices.getUserMedia({
                video: {
                    mandatory: options,
                } as Record<string, unknown>,
                audio: withAudio ? {mandatory: options} as Record<string, unknown> : false,
            });
        } catch (err) {
            logErr(err);
            return null;
        }
    } else {
        // browser
        try {
            // @ts-ignore (fixed in typescript 4.4+ but webapp is on 4.3.4)
            screenStream = await navigator.mediaDevices.getDisplayMedia({
                video: true,
                audio: Boolean(withAudio),
            });
        } catch (err) {
            logErr(err);
        }
    }

    return screenStream;
}

export function isDMChannel(channel: Channel) {
    return channel.type === 'D';
}

export function isGMChannel(channel: Channel) {
    return channel.type === 'G';
}

export function isPublicChannel(channel: Channel) {
    return channel.type === 'O';
}

export function isPrivateChannel(channel: Channel) {
    return channel.type === 'P';
}

export async function getProfilesByIds(state: GlobalState, ids: string[]): Promise<UserProfile[]> {
    const profiles = [];
    const missingIds = [];
    for (const id of ids) {
        const profile = state.entities.users.profiles[id];
        if (profile) {
            profiles.push(profile);
        } else {
            missingIds.push(id);
        }
    }
    if (missingIds.length > 0) {
        profiles.push(...(await Client4.getProfilesByIds(missingIds)));
    }
    return profiles;
}

export function getUserIdFromDM(dmName: string, currentUserId: string) {
    const ids = dmName.split('__');
    let otherUserId = '';
    if (ids[0] === currentUserId) {
        otherUserId = ids[1];
    } else {
        otherUserId = ids[0];
    }
    return otherUserId;
}

export function setSDPMaxVideoBW(sdp: string, bandwidth: number) {
    let modifier = 'AS';
    if (navigator.userAgent.toLowerCase().indexOf('firefox') > -1) {
        bandwidth = (bandwidth >>> 0) * 1000;
        modifier = 'TIAS';
    }
    if (sdp.indexOf('b=' + modifier + ':') === -1) {
        sdp = sdp.replaceAll(/m=video (.*)\r\n/gm, 'm=video $1\r\nb=' + modifier + ':' + bandwidth + '\r\n');
    } else {
        sdp = sdp.replace(new RegExp('b=' + modifier + ':.*\r\n'), 'b=' + modifier + ':' + bandwidth + '\r\n');
    }
    return sdp;
}

export function hasExperimentalFlag() {
    return window.localStorage.getItem('calls_experimental_features') === 'on';
}

export function getUsersList(profiles: UserProfile[]) {
    if (profiles.length === 0) {
        return '';
    }
    if (profiles.length === 1) {
        return getUserDisplayName(profiles[0]);
    }
    const list = profiles.slice(0, -1).map((profile) => {
        return getUserDisplayName(profile);
    }).join(', ');
    return list + ' and ' + getUserDisplayName(profiles[profiles.length - 1]);
}

export function playSound(name: string) {
    let src = '';
    switch (name) {
    case 'leave_self':
        src = LeaveSelfSound;
        break;
    case 'join_self':
        src = JoinSelfSound;
        break;
    case 'join_user':
        src = JoinUserSound;
        break;
    default:
        logErr(`sound ${name} not found`);
        return;
    }

    if (src.indexOf('/') === 0) {
        src = getPluginStaticPath() + src;
    }

    const audio = new Audio(src);
    audio.play();
    audio.onended = () => {
        audio.src = '';
        audio.remove();
    };
}

export async function followThread(store: Store, channelID: string, teamID: string) {
    if (!teamID) {
        logDebug('followThread: no team for channel');
        return;
    }
    const threadID = voiceChannelRootPost(store.getState(), channelID);
    if (threadID) {
        store.dispatch(setThreadFollow(getCurrentUserId(store.getState()), teamID, threadID, true));
    } else {
        logErr('Unable to follow call\'s thread, not registered in store');
    }
}

export function shouldRenderDesktopWidget() {
    const win = window.opener ? window.opener : window;
    if (!win.desktop) {
        return false;
    }

    const version = parseSemVer(win.desktop.version);

    if (version.major < 5) {
        return false;
    }

    return version.major > 5 || version.minor >= 3;
}

export function sendDesktopEvent(event: string, data?: Record<string, unknown>) {
    const win = window.opener ? window.opener : window;
    win.postMessage(
        {
            type: event,
            message: data,
        },
        win.location.origin,
    );
}

export function capitalize(input: string) {
    return input.charAt(0).toUpperCase() + input.slice(1);
}<|MERGE_RESOLUTION|>--- conflicted
+++ resolved
@@ -130,7 +130,6 @@
     return window.location.pathname.substr(idx + pattern.length);
 }
 
-<<<<<<< HEAD
 export function getRecordingChannelID() {
     const pattern = `${pluginId}/recording/`;
     const idx = window.location.pathname.indexOf(pattern);
@@ -146,12 +145,12 @@
         const nameB = getUserDisplayName(elB);
         return nameA.localeCompare(nameB);
     };
-=======
+}
+
 export function alphaSortProfiles(elA: UserProfile, elB: UserProfile) {
     const nameA = getUserDisplayName(elA);
     const nameB = getUserDisplayName(elB);
     return nameA.localeCompare(nameB);
->>>>>>> 87cb5569
 }
 
 export function stateSortProfiles(profiles: UserProfile[], statuses: { [key: string]: UserState }, presenterID: string, considerReaction = false) {
