import {pluginId} from './manifest';
import {Checklist, ChecklistItem, ChecklistItemsFilter} from './types/checklist';

export const VOICE_CHANNEL_USER_CONNECTED = pluginId + '_voice_channel_user_connected';
export const VOICE_CHANNEL_USER_DISCONNECTED = pluginId + '_voice_channel_user_disconnected';
export const VOICE_CHANNEL_USER_MUTED = pluginId + '_voice_channel_user_muted';
export const VOICE_CHANNEL_USER_UNMUTED = pluginId + '_voice_channel_user_unmuted';
export const VOICE_CHANNEL_USER_VOICE_ON = pluginId + '_voice_channel_user_voice_on';
export const VOICE_CHANNEL_USER_VOICE_OFF = pluginId + '_voice_channel_user_voice_off';
export const VOICE_CHANNEL_USERS_CONNECTED = pluginId + '_voice_channel_users_connected';
export const VOICE_CHANNEL_USERS_CONNECTED_STATES = pluginId + '_voice_channel_users_connected_states';
export const VOICE_CHANNEL_PROFILES_CONNECTED = pluginId + '_voice_channel_profiles_connected';
export const VOICE_CHANNEL_PROFILE_CONNECTED = pluginId + '_voice_channel_profile_connected';
export const VOICE_CHANNEL_CALL_START = pluginId + '_voice_channel_call_start';
export const VOICE_CHANNEL_CALL_END = pluginId + '_voice_channel_call_end';
export const VOICE_CHANNEL_USER_SCREEN_ON = pluginId + '_voice_channel_screen_on';
export const VOICE_CHANNEL_USER_SCREEN_OFF = pluginId + '_voice_channel_screen_off';
export const VOICE_CHANNEL_UNINIT = pluginId + '_voice_channel_uninit';
export const VOICE_CHANNEL_USER_RAISE_HAND = pluginId + '_voice_channel_user_raise_hand';
export const VOICE_CHANNEL_USER_UNRAISE_HAND = pluginId + '_voice_channel_user_unraise_hand';
export const VOICE_CHANNEL_ROOT_POST = pluginId + '_voice_channel_root_post';

export const SHOW_EXPANDED_VIEW = pluginId + '_show_expanded_view';
export const HIDE_EXPANDED_VIEW = pluginId + '_hide_expanded_view';
export const SHOW_NEXT_STEPS_MODAL = pluginId + '_show_next_steps_modal';
export const HIDE_NEXT_STEPS_MODAL = pluginId + '_hide_next_steps_modal';
export const SHOW_SWITCH_CALL_MODAL = pluginId + '_show_switch_call_modal';
export const HIDE_SWITCH_CALL_MODAL = pluginId + '_hide_switch_call_modal';
export const SHOW_SCREEN_SOURCE_MODAL = pluginId + '_show_screen_source_modal';
export const HIDE_SCREEN_SOURCE_MODAL = pluginId + '_hide_screen_source_modal';
export const SHOW_END_CALL_MODAL = pluginId + '_show_end_call_modal';
export const HIDE_END_CALL_MODAL = pluginId + '_hide_end_call_modal';

export const RECEIVED_CALLS_CONFIG = pluginId + '_received_calls_config';
export const RECEIVED_CHANNEL_STATE = pluginId + 'received_channel_state';
export const RECEIVED_CALLS_USER_PREFERENCES = pluginId + '_received_calls_user_preferences';

<<<<<<< HEAD
export const SET_EACH_CHECKLIST_COLLAPSED_STATE = pluginId + '_set_every_checklist_collapsed_state';
export const SET_CHECKLIST_COLLAPSED_STATE = pluginId + '_set_checklist_collapsed_state';
export const SET_ALL_CHECKLISTS_COLLAPSED_STATE = pluginId + '_set_all_checklists_collapsed_state';
export const SET_CHECKLIST_ITEMS_FILTER = pluginId + '_set_checklist_items_filter';
export const SET_CHECKLIST = pluginId + '_set_checklist';
export const SET_CHECKLIST_ITEM = pluginId + '_set_checklist_item';

export interface SetChecklistCollapsedState {
    type: typeof SET_CHECKLIST_COLLAPSED_STATE;
    channelId: string;
    checklistIndex: number;
    collapsed: boolean;
}

export interface SetEachChecklistCollapsedState {
    type: typeof SET_EACH_CHECKLIST_COLLAPSED_STATE;
    channelId: string;
    state: Record<number, boolean>;
}

export interface SetAllChecklistsCollapsedState {
    type: typeof SET_ALL_CHECKLISTS_COLLAPSED_STATE;
    channelId: string;
    numOfChecklists: number;
    collapsed: boolean;
}

export interface SetChecklistItemsFilter {
    type: typeof SET_CHECKLIST_ITEMS_FILTER;
    channelId: string;
    nextState: ChecklistItemsFilter;
}

export interface SetChecklist {
    type: typeof SET_CHECKLIST;
    channelId: string;
    nextState: Checklist;
}

export interface SetChecklistItem {
    type: typeof SET_CHECKLIST;
    channelId: string;
    item: ChecklistItem;
}
=======
export const RECEIVED_CLIENT_ERROR = pluginId + '_received_client_error';
>>>>>>> cd832083
<|MERGE_RESOLUTION|>--- conflicted
+++ resolved
@@ -35,7 +35,9 @@
 export const RECEIVED_CHANNEL_STATE = pluginId + 'received_channel_state';
 export const RECEIVED_CALLS_USER_PREFERENCES = pluginId + '_received_calls_user_preferences';
 
-<<<<<<< HEAD
+export const RECEIVED_CLIENT_ERROR = pluginId + '_received_client_error';
+
+// TODO: used?
 export const SET_EACH_CHECKLIST_COLLAPSED_STATE = pluginId + '_set_every_checklist_collapsed_state';
 export const SET_CHECKLIST_COLLAPSED_STATE = pluginId + '_set_checklist_collapsed_state';
 export const SET_ALL_CHECKLISTS_COLLAPSED_STATE = pluginId + '_set_all_checklists_collapsed_state';
@@ -79,7 +81,4 @@
     type: typeof SET_CHECKLIST;
     channelId: string;
     item: ChecklistItem;
-}
-=======
-export const RECEIVED_CLIENT_ERROR = pluginId + '_received_client_error';
->>>>>>> cd832083
+}